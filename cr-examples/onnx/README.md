--- conflicted
+++ resolved
@@ -8,21 +8,13 @@
 mvn process-test-classes exec:java -Dexec.mainClass=oracle.code.onnx.mnist.MNISTDemo
 ```
 
-### ONNX Runtime with CoreML running facial emotion recognition from Java source.
 
-<<<<<<< HEAD
-For demo purposes, we isolated the CoreML generated bindings and an FFM only `OnnxRuntime` in `oracle.code.onnx.coreml.foreign`.
-=======
-Download the `.data` file from [emotion-ferplus-8.onnx.data](https://github.com/ammbra/fer-model-weights/raw/refs/heads/main/emotion-ferplus-8.onnx.data) and place it under `cr-examples/onnx/src/test/resources/oracle/code/onnx/fer` folder.
->>>>>>> 3db08a3e
+## ONNX Runtime with CoreML running facial emotion recognition from Java source
 
-Running the FER demo:
-```
-JAVA_HOME=<path to the Babylon JDK home>
-mvn process-test-classes exec:java -Dexec.mainClass=oracle.code.onnx.fer.FERCoreMLDemo
-```
+### Running the demo FFM only
 
-<<<<<<< HEAD
+For demo purposes, we isolated an FFM only `OnnxRuntime` in `oracle.code.onnx.coreml`.
+
 Babylon JDK is based on current OpenJDK mainline.
 This means that the FFM compatible parts of the `onnx` project can be ran with JDK 25 or OpenJDK 26 Early Access Builds.
 You can try that by pointing your $JAVA_HOME to JDK 25 then run `run-jdk.sh` script:
@@ -32,15 +24,27 @@
 ./run-jdk.sh
 ```
 
-#### How to (Re)Generate the CoreML Java Bindings
+Running the FER demo:
 
-Build and install custom ONNX Runtime with CoreML enabled (for Mac users):
-=======
+```
+JAVA_HOME=<path to the Babylon JDK home>
+mvn process-test-classes exec:java -Dexec.mainClass=oracle.code.onnx.fer.FERCoreMLDemo
+```
+
+#### Running the CodeReflection Demo
+
+Download the `.data` file from [emotion-ferplus-8.onnx.data](https://github.com/ammbra/fer-model-weights/raw/refs/heads/main/emotion-ferplus-8.onnx.data) and place it under `cr-examples/onnx/src/test/resources/oracle/code/onnx/fer` folder.
+
+Running the FER demo:
+```
+JAVA_HOME=<path to the Babylon JDK home>
+mvn process-test-classes exec:java -Dexec.mainClass=oracle.code.onnx.fer.FERCoreMLDemo
+```
+
 #### How to (Re)Generate the CoreML Java Bindings
 
 The following instructions are for Mac users only as the CoreML Execution Provider (EP) requires iOS devices with iOS 13 or higher, or Mac computers with macOS 10.15 or higher.
 Build and install custom ONNX Runtime with CoreML enabled:
->>>>>>> 3db08a3e
 
 ```
 git clone --recursive https://github.com/microsoft/onnxruntime.git
@@ -50,21 +54,13 @@
 pwd
 ```
 
-<<<<<<< HEAD
-Inside `cr-examples/onnx` project you will find the `setup.sh` script that takes as argument the path to your cloned `onnxruntime` and uses `jextract` to regenerate the binaries.
-=======
 Inside `cr-examples/onnx/opgen` project you will find the `setup.sh` script that takes as argument the path to your cloned `onnxruntime` and uses `jextract` to regenerate the binaries.
->>>>>>> 3db08a3e
 Prior to running it make sure that `jextract` is in your system `$PATH` :
 
 ```shell
 jextract --version
 ```
-<<<<<<< HEAD
-Provide the path to your cloned `onnxruntime` and the script will regenerate the CoreML Java bindings inside the `oracle.code.onnx.coreml.foreign`:
-=======
 Provide the path to your cloned `onnxruntime` and the script will regenerate the CoreML Java bindings inside the `oracle.code.onnx.foreign`:
->>>>>>> 3db08a3e
 
 ```
 sh setup.sh path/to/cloned/onnxruntime
@@ -80,8 +76,6 @@
 ```
 JAVA_HOME=<path to the Babylon JDK home>
 mvn process-test-classes exec:java -Dexec.mainClass=oracle.code.onnx.llm.LlamaDemo
-<<<<<<< HEAD
-=======
 ```
 
 ### Lifting ONNX model from binary to Java source.
@@ -92,5 +86,4 @@
 ```
 JAVA_HOME=<path to the Babylon JDK home>
 mvn package exec:java -Dexec.mainClass=oracle.code.onnx.lift.OnnxLift -Dexec.args="<model.onnx> <target folder> [class simple name]"
->>>>>>> 3db08a3e
 ```
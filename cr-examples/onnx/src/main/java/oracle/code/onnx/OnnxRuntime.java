/*
 * Copyright (c) 2025, Oracle and/or its affiliates. All rights reserved.
 * DO NOT ALTER OR REMOVE COPYRIGHT NOTICES OR THIS FILE HEADER.
 *
 * This code is free software; you can redistribute it and/or modify it
 * under the terms of the GNU General Public License version 2 only, as
 * published by the Free Software Foundation.  Oracle designates this
 * particular file as subject to the "Classpath" exception as provided
 * by Oracle in the LICENSE file that accompanied this code.
 *
 * This code is distributed in the hope that it will be useful, but WITHOUT
 * ANY WARRANTY; without even the implied warranty of MERCHANTABILITY or
 * FITNESS FOR A PARTICULAR PURPOSE.  See the GNU General Public License
 * version 2 for more details (a copy is included in the LICENSE file that
 * accompanied this code).
 *
 * You should have received a copy of the GNU General Public License version
 * 2 along with this work; if not, write to the Free Software Foundation,
 * Inc., 51 Franklin St, Fifth Floor, Boston, MA 02110-1301 USA.
 *
 * Please contact Oracle, 500 Oracle Parkway, Redwood Shores, CA 94065 USA
 * or visit www.oracle.com if you need additional information or have any
 * questions.
 */

package oracle.code.onnx;

import java.io.File;
import java.io.IOException;
import java.lang.foreign.*;
import java.lang.invoke.MethodHandles;
import java.lang.invoke.VarHandle;
import java.lang.reflect.AccessFlag;
import java.lang.reflect.Field;
import java.lang.reflect.ParameterizedType;
import java.nio.file.Files;
import java.nio.file.Path;
import java.nio.file.StandardCopyOption;
import java.util.*;
import java.util.function.Consumer;
import java.util.function.Supplier;
import java.util.stream.IntStream;

import jdk.incubator.code.*;

import jdk.incubator.code.dialect.core.CoreOp;
import jdk.incubator.code.dialect.core.TupleType;
import jdk.incubator.code.dialect.java.ArrayType;
import jdk.incubator.code.dialect.java.ClassType;
import jdk.incubator.code.dialect.java.FieldRef;
import jdk.incubator.code.dialect.java.JavaOp;
import jdk.incubator.code.dialect.java.JavaType;
import oracle.code.onnx.compiler.OnnxTransformer;
import oracle.code.onnx.foreign.OrtApi;
import oracle.code.onnx.foreign.OrtApiBase;

import static oracle.code.onnx.foreign.onnxruntime_c_api_h.*;

public final class OnnxRuntime {

    static final boolean DEBUG = Boolean.getBoolean("oracle.code.onnx.OnnxRuntime.DEBUG");
    static final JavaType TENSOR_RAW_TYPE = JavaType.type(Tensor.class);
    static final JavaType LIST_RAW_TYPE = JavaType.type(List.class);
    private static final CachedSessionClassValue SESSION_CACHE = new CachedSessionClassValue();
    private static final String LOG_ID = "onnx-ffm-java";
    private static OnnxRuntime INSTANCE;

    static {
        String arch = System.getProperty("os.arch", "generic").toLowerCase(Locale.ENGLISH).startsWith("aarch64") ? "aarch64" : "x64";
        String os = System.getProperty("os.name", "generic").toLowerCase(Locale.ENGLISH);
        String libResource;
        if (os.contains("mac") || os.contains("darwin")) {
            libResource = "/ai/onnxruntime/native/osx-" + arch + "/libonnxruntime.dylib";
        } else if (os.contains("win")) {
            libResource = "/ai/onnxruntime/native/win-" + arch + "/libonnxruntime.dll";
        } else if (os.contains("nux")) {
            libResource = "/ai/onnxruntime/native/linux-" + arch + "/libonnxruntime.so";
        } else {
            throw new IllegalStateException("Unsupported os:" + os);
        }
        try {
            // workaround to avoid CNFE when the ReleaseEnv class is attempted to load in the shutdown hook from already closed classloader
            Class.forName("oracle.code.onnx.foreign.OrtApi$ReleaseEnv");
        } catch (ClassNotFoundException e) {
            throw new IllegalStateException(e);
        }
        try (var libStream = OnnxRuntime.class.getResourceAsStream(libResource)) {
            var libFile = File.createTempFile("libonnxruntime", "");
            Path libFilePath = libFile.toPath();
            Files.copy(Objects.requireNonNull(libStream), libFilePath, StandardCopyOption.REPLACE_EXISTING);
            System.load(libFilePath.toAbsolutePath().toString());
            libFile.deleteOnExit();
        } catch (IOException e) {
            throw new RuntimeException(e);
        }
    }

    private final MemorySegment runtimeAddress, ret, envAddress, defaultAllocatorAddress;

    private OnnxRuntime() {
        var arena = Arena.ofAuto();
        ret = arena.allocate(C_POINTER);
        //  const OrtApi* ortPtr = OrtGetApiBase()->GetApi((uint32_t)apiVersion);
        var apiBase = OrtApiBase.reinterpret(OrtGetApiBase(), arena, null);
        runtimeAddress = OrtApi.reinterpret(OrtApiBase.GetApi.invoke(OrtApiBase.GetApi(apiBase), ORT_API_VERSION()), arena, null);
        envAddress = retAddr(OrtApi.CreateEnv.invoke(OrtApi.CreateEnv(runtimeAddress), ORT_LOGGING_LEVEL_ERROR(), arena.allocateFrom(LOG_ID), ret));
        defaultAllocatorAddress = retAddr(OrtApi.GetAllocatorWithDefaultOptions.invoke(OrtApi.GetAllocatorWithDefaultOptions(runtimeAddress), ret)).reinterpret(arena, null);
        Runtime.getRuntime().addShutdownHook(new Thread(() -> {
            OrtApi.ReleaseEnv.invoke(OrtApi.ReleaseEnv(runtimeAddress), envAddress);
        }));
    }

    // @@@ temporary set public for ongoing experiments
    public static List<Object> getInitValues(MethodHandles.Lookup lookup, SequencedCollection<FieldRef> initializers, SequencedCollection<Object> possibleReceivers) {
        return initializers.stream().map(i -> {
            try {
                Field initializerField = i.resolveToMember(lookup);
                VarHandle handle = lookup.unreflectVarHandle(initializerField);
                if (initializerField.accessFlags().contains(AccessFlag.STATIC)) {
                    return handle.get();
                } else {
                    Class<?> initializerClass = initializerField.getDeclaringClass();
                    return handle.get(possibleReceivers.stream().filter(initializerClass::isInstance).findFirst().orElseThrow());
                }
            } catch (ReflectiveOperationException ex) {
                throw new RuntimeException(ex);
            }
        }).toList();
    }

    public static <T> T execute(OnnxFunction<T> codeLambda) {
        return execute(MethodHandles.lookup(), codeLambda);
    }

    public static <T> T execute(MethodHandles.Lookup l, OnnxFunction<T> codeLambda) {
        return execute(Arena.ofAuto(), l, codeLambda);
    }

    private static void expandArg(Object val, Consumer<Tensor> args) {
        switch (val) {
            case CoreOp.Var<?> v -> expandArg(v.value(), args);
            case Tensor t -> args.accept(t);
            case Record r -> {
                for (var rc : r.getClass().getRecordComponents())
                    try {
                        expandArg(rc.getAccessor().invoke(r), args);
                    } catch (ReflectiveOperationException e) {
                        throw new IllegalStateException(e);
                    }
            }
            // @@@ constant array last object must be consumed or the statically detected size and the actual size missmatch
            case Object[] os -> {
                for (var o : os) {
                    expandArg(o, args);
                }
            }
            default -> {
            }
        }
    }

    public static <T> T execute(Arena arena, MethodHandles.Lookup l, OnnxFunction<T> codeLambda) {
        return execute(arena, l, codeLambda, null);
    }

    public static <T> T execute(Arena arena, MethodHandles.Lookup l, OnnxFunction<T> codeLambda, SessionOptions options) {
        var q = Op.ofQuotable(codeLambda).orElseThrow();

        var model = SESSION_CACHE.computeIfAbsent(codeLambda.getClass(), l, q, options);

        List<Tensor> arguments = q.capturedValues().sequencedValues().stream()
                .mapMulti(OnnxRuntime::expandArg)
                .toList();
        List<Tensor> ret = model.session().run(arena, arguments);

        var lambdaOp = ((JavaOp.LambdaOp) q.op());
        TypeElement type = lambdaOp.invokableType().returnType();
        if (type instanceof ArrayType) {
            return (T) ret.toArray(Tensor[]::new);
        }
        ClassType retType = ((ClassType) type).rawType();
        if (retType.equals(TENSOR_RAW_TYPE)) {
            return (T) ret.getFirst();
        } else if (retType.equals(LIST_RAW_TYPE)) {
            return (T) ret;
        } else if (getRecordClass(l, retType) instanceof Class cls) {
            try {
                return (T) cls.getConstructors()[0].newInstance(unflat(ret, (TupleType) model.returnType()));
            } catch (ReflectiveOperationException e) {
                throw new IllegalStateException(e);
            }
        } else {
            throw new UnsupportedOperationException("Unsupported return type: " + q.op().resultType());
        }
    }

    static Object[] unflat(List<Tensor> values, TupleType returnTupleType) {
        var returnTypes = returnTupleType.componentTypes();
        Object[] ret = new Object[returnTypes.size()];
        for (int i = 0, j = 0; i < ret.length; i++) {
            ret[i] = returnTypes.get(i) instanceof TupleType tt ? values.subList(j, j += tt.componentTypes().size()).toArray(Tensor[]::new) : values.get(j++);
        }
        return ret;
    }

    static Class getRecordClass(MethodHandles.Lookup l, ClassType ct) {
        try {
            var t = ct.resolve(l);
            while (t instanceof ParameterizedType pt) t = pt.getRawType();
            if (t instanceof Class c && c.isRecord()) return c;
        } catch (ReflectiveOperationException _) {
        }
        return null;
    }

    public static OnnxRuntime getInstance() {
        if (INSTANCE == null) {
            INSTANCE = new OnnxRuntime();
        }
        return INSTANCE;
    }

    private static MemorySegment autoShape(Arena arena, long[] shape, long elementsCount) {
        int auto = -1;
        long elCount = 1;
        for (int i = 0; i < shape.length; i++) {
            long dim = shape[i];
            if (dim == -1) {
                if (auto == -1) {
                    auto = i;
                } else {
                    throw new IllegalArgumentException("Multiple automatic dimensions in shape");
                }
            } else {
                elCount *= dim;
            }
        }
        var ms = arena.allocateFrom(C_LONG_LONG, shape);
        if (auto != -1) {
            long autoDim = elementsCount / elCount;
            ms.setAtIndex(C_LONG, auto, autoDim);
            elCount *= autoDim;
        }
        if (elCount != elementsCount) {
            throw new IllegalArgumentException("Tensor shape does not match data");
        }
        return ms;
    }

    public List<Tensor> runOp(Arena arena, String opName, List<Tensor> inputValues, int numOutputs, Map<String, Object> attributes) {
        var outputNames = IntStream.range(0, numOutputs).mapToObj(o -> "o" + o).toList();
        var protoModel = OnnxProtoBuilder.buildModel(
                List.of(),
                IntStream.range(0, inputValues.size()).mapToObj(i -> OnnxProtoBuilder.tensorInfo("i" + i, inputValues.get(i).elementType().id)).toList(),
                List.of(OnnxProtoBuilder.node(
                        opName,
                        IntStream.range(0, inputValues.size()).mapToObj(i -> "i" + i).toList(),
                        outputNames,
                        attributes)),
                outputNames);
        return createSession(arena, protoModel)
                .run(arena, inputValues);
    }

    public List<Tensor> run(Arena arena, Block block, List<Tensor> inputValues, int initializers) {
        var protoModel = OnnxProtoBuilder.buildModel(block, inputValues.subList(0, initializers));
        return createSession(arena, protoModel)
                .run(arena, inputValues.subList(initializers, inputValues.size()));
    }

    public Session createSession(Arena arena, String modelPath) {
        return createSession(arena, modelPath, createSessionOptions(arena));
    }

    public Session createSession(Arena arena, String modelPath, SessionOptions options) {
        return new Session(arena, retAddr(OrtApi.CreateSession.invoke(OrtApi.CreateSession(runtimeAddress), envAddress, arena.allocateFrom(modelPath), options.sessionOptionsAddress, ret)));
    }

    public Session createSession(Arena arena, byte[] model) {
        return createSession(arena, model, createSessionOptions(arena));
    }

<<<<<<< HEAD
    public Session createSession(Arena arena, byte[] model, SessionOptions options) {
        return new Session(arena, retAddr(OrtApi.CreateSessionFromArray(runtimeAddress, envAddress, arena.allocateFrom(ValueLayout.JAVA_BYTE, model), model.length, options.sessionOptionsAddress, ret)));
=======
    private Session createSession(Arena arena, byte[] model, SessionOptions options) {
        return new Session(arena, retAddr(OrtApi.CreateSessionFromArray.invoke(OrtApi.CreateSessionFromArray(runtimeAddress), envAddress, arena.allocateFrom(ValueLayout.JAVA_BYTE, model), model.length, options.sessionOptionsAddress, ret)));
    }

    public MemorySegment createTensor(Arena arena, MemorySegment flatData, Tensor.ElementType elementType, long[] shape) {
        var allocatorInfo = retAddr(OrtApi.AllocatorGetInfo.invoke(OrtApi.AllocatorGetInfo(runtimeAddress), defaultAllocatorAddress, ret));
        return retAddr(OrtApi.CreateTensorWithDataAsOrtValue.invoke(
                OrtApi.CreateTensorWithDataAsOrtValue(runtimeAddress),
                allocatorInfo,
                flatData, flatData.byteSize(),
                shape.length == 0 ? MemorySegment.NULL : autoShape(arena, shape, 8l * flatData.byteSize() / elementType.bitSize()), (long) shape.length,
                elementType.id,
                ret)).reinterpret(arena, value -> OrtApi.ReleaseValue.invoke(OrtApi.ReleaseValue(runtimeAddress), value));
    }

    public Tensor.ElementType tensorElementType(MemorySegment tensorAddr) {
        var infoAddr = retAddr(OrtApi.GetTensorTypeAndShape.invoke(OrtApi.GetTensorTypeAndShape(runtimeAddress), tensorAddr, ret));
        return Tensor.ElementType.fromOnnxId(retInt(OrtApi.GetTensorElementType.invoke(OrtApi.GetTensorElementType(runtimeAddress), infoAddr, ret)));
    }

    public long[] tensorShape(MemorySegment tensorAddr) {
        try (var arena = Arena.ofConfined()) {
            var infoAddr = retAddr(OrtApi.GetTensorTypeAndShape.invoke(OrtApi.GetTensorTypeAndShape(runtimeAddress), tensorAddr, ret));
            long dims = retLong(OrtApi.GetDimensionsCount.invoke(OrtApi.GetDimensionsCount(runtimeAddress), infoAddr, ret));
            var shape = arena.allocate(C_LONG_LONG, dims);
            checkStatus(OrtApi.GetDimensions.invoke(OrtApi.GetDimensions(runtimeAddress), infoAddr, shape, dims));
            return shape.toArray(C_LONG_LONG);
        }
    }

    public MemorySegment tensorData(MemorySegment tensorAddr) {
        var infoAddr = retAddr(OrtApi.GetTensorTypeAndShape.invoke(OrtApi.GetTensorTypeAndShape(runtimeAddress), tensorAddr, ret));
        long size = retLong(OrtApi.GetTensorShapeElementCount.invoke(OrtApi.GetTensorShapeElementCount(runtimeAddress), infoAddr, ret))
                * Tensor.ElementType.fromOnnxId(retInt(OrtApi.GetTensorElementType.invoke(OrtApi.GetTensorElementType(runtimeAddress), infoAddr, ret))).bitSize() / 8;
        return retAddr(OrtApi.GetTensorMutableData.invoke(OrtApi.GetTensorMutableData(runtimeAddress), tensorAddr, ret))
                .reinterpret(size);
    }

    public SessionOptions createSessionOptions(Arena arena) {
        return new SessionOptions(retAddr(OrtApi.CreateSessionOptions.invoke(OrtApi.CreateSessionOptions(runtimeAddress), ret))
                .reinterpret(arena, opts -> OrtApi.ReleaseSessionOptions.invoke(OrtApi.ReleaseSessionOptions(runtimeAddress), opts)));
    }

    public void appendExecutionProvider(Arena arena, SessionOptions sessionOptions, OnnxProvider provider) {
        ExecutionProviderOptions executionProviderOptions = toNativeOptions(arena, provider);

        MemorySegment funcPtr = OrtApi.SessionOptionsAppendExecutionProvider(runtimeAddress);
        var status = OrtApi.SessionOptionsAppendExecutionProvider.invoke(
                funcPtr,
                sessionOptions.getSessionOptionsAddress(),
                arena.allocateFrom(provider.name()),
                executionProviderOptions.keySegment, executionProviderOptions.valSegment, executionProviderOptions.size);
        checkStatus(status);
    }

    public void appendExecutionProvider_V2(Arena arena, SessionOptions sessionOptions, OnnxProvider provider) {
        MemorySegment getEpDevicesFn = OrtApi.GetEpDevices(runtimeAddress);
        MemorySegment devicesOut = arena.allocate(ValueLayout.ADDRESS);
        MemorySegment countOut = arena.allocate(ValueLayout.JAVA_LONG);
        checkStatus(OrtApi.GetEpDevices.invoke(getEpDevicesFn, envAddress, devicesOut, countOut));
        long numDevices = countOut.get(ValueLayout.JAVA_LONG, 0);

        MemorySegment devicesBasePtr = devicesOut.get(ValueLayout.ADDRESS, 0);
        MemorySegment devicesArr = (numDevices > 0 && devicesBasePtr != MemorySegment.NULL)
                ? devicesBasePtr.reinterpret(numDevices * ValueLayout.ADDRESS.byteSize())
                : MemorySegment.NULL;

        String target = provider.name();
        var matches = new java.util.ArrayList<MemorySegment>();
        if (devicesArr != MemorySegment.NULL) {
            MemorySegment epNameFn = OrtApi.EpDevice_EpName(runtimeAddress);
            for (int j = 0; j < numDevices; j++) {
                MemorySegment dev = devicesArr.getAtIndex(ValueLayout.ADDRESS, j);
                MemorySegment cstr = OrtApi.EpDevice_EpName.invoke(epNameFn, dev);
                String epName = (cstr == MemorySegment.NULL) ? "" : cstr.getString(0);
                if (target.equals(epName)) matches.add(dev);
            }
        }

        if (matches.isEmpty()) {
            appendExecutionProvider(arena, sessionOptions, provider);
        } else {
            ExecutionProviderOptions executionProviderOptions = toNativeOptions(arena, provider);

            long deviceCount = matches.size();
            MemorySegment deviceArrayPtr = arena.allocate(ValueLayout.ADDRESS, deviceCount);
            for (int j = 0; j < matches.size(); j++)
                deviceArrayPtr.setAtIndex(ValueLayout.ADDRESS, j, matches.get(j));

            MemorySegment functionPtr = OrtApi.SessionOptionsAppendExecutionProvider_V2(runtimeAddress);
            checkStatus(OrtApi.SessionOptionsAppendExecutionProvider_V2.invoke(
                    functionPtr,
                    sessionOptions.getSessionOptionsAddress(),
                    envAddress,
                    deviceArrayPtr, deviceCount,
                    executionProviderOptions.keySegment(), executionProviderOptions.valSegment(), executionProviderOptions.size()
            ));
        }
    }

    private static ExecutionProviderOptions toNativeOptions(Arena arena, OnnxProvider provider) {
        var providerOptions = provider.options();
        MemorySegment keySegment = MemorySegment.NULL;
        MemorySegment valSegment = MemorySegment.NULL;
        int size = 0;

        if (Objects.nonNull(providerOptions) && !providerOptions.isEmpty()) {
            size = providerOptions.size();
            keySegment = arena.allocate(ValueLayout.ADDRESS, size);
            valSegment = arena.allocate(ValueLayout.ADDRESS, size);
            int i = 0;

            for (Map.Entry<String, String> e : providerOptions.entrySet()) {
                keySegment.setAtIndex(ValueLayout.ADDRESS, i, arena.allocateFrom(e.getKey()));
                valSegment.setAtIndex(ValueLayout.ADDRESS, i, arena.allocateFrom(e.getValue()));
                i++;
            }
        }
        ExecutionProviderOptions executionProviderOptions = new ExecutionProviderOptions(keySegment, valSegment, size);
        return executionProviderOptions;
    }

    private record ExecutionProviderOptions(MemorySegment keySegment, MemorySegment valSegment, int size) {}

    private MemorySegment retAddr(MemorySegment res) {
        checkStatus(res);
        return ret.get(C_POINTER, 0);
    }

    private int retInt(MemorySegment res) {
        checkStatus(res);
        return ret.get(C_INT, 0);
    }

    private long retLong(MemorySegment res) {
        checkStatus(res);
        return ret.get(C_LONG_LONG, 0);
    }

    private String retString(MemorySegment res) {
        return retAddr(res).reinterpret(Long.MAX_VALUE)
                .getString(0);
    }

    private void checkStatus(MemorySegment status) {
        try {
            if (!status.equals(MemorySegment.NULL)) {
                status = status.reinterpret(Long.MAX_VALUE);
                if (status.get(C_INT, 0) != 0) {
                    throw new RuntimeException(status.getString(C_INT.byteSize()));
                }
            }
        } finally {
            OrtApi.ReleaseStatus.invoke(OrtApi.ReleaseStatus(runtimeAddress), status);
        }
    }

    @FunctionalInterface
    public interface OnnxFunction<T> extends Supplier<T>, Quotable {
    }

    record SessionWithReturnType(Session session, TypeElement returnType) {
    }

    static class CachedSessionClassValue extends ClassValue<SessionWithReturnType> {

        private MethodHandles.Lookup l;
        private Quoted q;
        private SessionOptions options;

        // Static helper for cache with options
        protected SessionWithReturnType computeIfAbsent(
                Class<?> lambdaClass, MethodHandles.Lookup l, Quoted q, SessionOptions options) {
            try {
                this.l = l;
                this.q = q;
                this.options = options;
                // not very nice way to pass additional arguments to computeValue method
                return get(lambdaClass);
            } finally {
                this.l = null;
                this.q = null;
                this.options = null;
            }
        }

        @Override
        protected SessionWithReturnType computeValue(Class<?> type) {
            OnnxTransformer.ModuleAndInitializers mi = OnnxTransformer.transform(l, q);

            String domainName = type.getSimpleName().split("\\$")[0];
            byte[] protobufModel = OnnxProtoBuilder.buildModel(domainName, mi.module(), getInitValues(l, mi.initializers(), q.capturedValues().sequencedValues()));

            if (DEBUG) {
                System.out.println(mi.module().toText());
//                System.out.println(OnnxModel.readFrom(protobufModel).toText());
                try {
                    var export = Path.of(domainName + ".onnx");
                    Files.write(export, protobufModel);
                    System.out.println("Onnx model exported to: " + export.toAbsolutePath());
                } catch (IOException _) {
                }
            }

            // cached session must be created under its own auto arena
            Session session = (options != null) ?
                    getInstance().createSession(Arena.ofAuto(), protobufModel, options) :
                    getInstance().createSession(Arena.ofAuto(), protobufModel);

            return new SessionWithReturnType(
                    session,
                    mi.module().functionTable().lastEntry().getValue().invokableType().returnType());


        }
>>>>>>> 3db08a3e
    }

    public final class Session {

        private final MemorySegment sessionAddress;

        private Session(Arena arena, MemorySegment sessionAddress) {
            this.sessionAddress = sessionAddress.reinterpret(arena,
                    session -> OrtApi.ReleaseSession.invoke(OrtApi.ReleaseSession(runtimeAddress), session));
        }

        public int getNumberOfInputs() {
            return retInt(OrtApi.SessionGetInputCount.invoke(OrtApi.SessionGetInputCount(runtimeAddress), sessionAddress, ret));
        }

        public String getInputName(int inputIndex) {
            return retString(OrtApi.SessionGetInputName.invoke(OrtApi.SessionGetInputName(runtimeAddress), sessionAddress, inputIndex, defaultAllocatorAddress, ret));
        }

        public int getNumberOfOutputs() {
            return retInt(OrtApi.SessionGetOutputCount.invoke(OrtApi.SessionGetOutputCount(runtimeAddress), sessionAddress, ret));
        }

        public String getOutputName(int inputIndex) {
            return retString(OrtApi.SessionGetOutputName.invoke(OrtApi.SessionGetOutputName(runtimeAddress), sessionAddress, inputIndex, defaultAllocatorAddress, ret));
        }

        // @@@ only tensors are supported yet
        public List<Tensor> run(Arena arena, List<Tensor> inputValues) {
            var runOptions = MemorySegment.NULL;
            int inputLen = getNumberOfInputs();
            int outputLen = getNumberOfOutputs();
            var inputNames = arena.allocate(C_POINTER, inputLen);
            var inputs = arena.allocate(C_POINTER, inputLen);
            long index = 0;
            for (int i = 0; i < inputLen; i++) {
                inputNames.setAtIndex(C_POINTER, index, arena.allocateFrom(getInputName(i)));
                inputs.setAtIndex(C_POINTER, index++, inputValues.get(i).tensorAddr);
            }
            var outputNames = arena.allocate(C_POINTER, outputLen);
            var outputs = arena.allocate(C_POINTER, outputLen);
            for (int i = 0; i < outputLen; i++) {
                outputNames.setAtIndex(C_POINTER, i, arena.allocateFrom(getOutputName(i)));
                outputs.setAtIndex(C_POINTER, i, MemorySegment.NULL);
            }
            checkStatus(OrtApi.Run.invoke(OrtApi.Run(runtimeAddress), sessionAddress, runOptions, inputNames, inputs, (long) inputLen, outputNames, (long) outputLen, outputs));
            var retArr = new Tensor[outputLen];
            for (int i = 0; i < outputLen; i++) {
                var tensorAddr = outputs.getAtIndex(C_POINTER, i)
                        .reinterpret(arena, value -> OrtApi.ReleaseValue.invoke(OrtApi.ReleaseValue(runtimeAddress), value));
                retArr[i] = new Tensor(tensorData(tensorAddr).reinterpret(arena, null),
                        tensorAddr);
            }
            return List.of(retArr);
        }
    }

    public final class SessionOptions {

        private final MemorySegment sessionOptionsAddress;

        public SessionOptions(MemorySegment sessionOptionsAddress) {
            this.sessionOptionsAddress = sessionOptionsAddress;
            setInterOpNumThreads(1);
        }

        public void setInterOpNumThreads(int numThreads) {
            checkStatus(OrtApi.SetInterOpNumThreads.invoke(OrtApi.SetInterOpNumThreads(runtimeAddress), sessionOptionsAddress, numThreads));
        }

        public void setIntraOpNumThreads(int numThreads) {
            checkStatus(OrtApi.SetIntraOpNumThreads.invoke(OrtApi.SetIntraOpNumThreads(runtimeAddress), sessionOptionsAddress, numThreads));
        }

        public void setSessionExecutionMode(int executionMode) {
            checkStatus(OrtApi.SetSessionExecutionMode.invoke(OrtApi.SetSessionExecutionMode(runtimeAddress), sessionOptionsAddress, executionMode));
        }

        public MemorySegment getSessionOptionsAddress() {
            return sessionOptionsAddress;
        }
    }
}<|MERGE_RESOLUTION|>--- conflicted
+++ resolved
@@ -280,10 +280,6 @@
         return createSession(arena, model, createSessionOptions(arena));
     }
 
-<<<<<<< HEAD
-    public Session createSession(Arena arena, byte[] model, SessionOptions options) {
-        return new Session(arena, retAddr(OrtApi.CreateSessionFromArray(runtimeAddress, envAddress, arena.allocateFrom(ValueLayout.JAVA_BYTE, model), model.length, options.sessionOptionsAddress, ret)));
-=======
     private Session createSession(Arena arena, byte[] model, SessionOptions options) {
         return new Session(arena, retAddr(OrtApi.CreateSessionFromArray.invoke(OrtApi.CreateSessionFromArray(runtimeAddress), envAddress, arena.allocateFrom(ValueLayout.JAVA_BYTE, model), model.length, options.sessionOptionsAddress, ret)));
     }
@@ -499,7 +495,6 @@
 
 
         }
->>>>>>> 3db08a3e
     }
 
     public final class Session {

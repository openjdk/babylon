--- conflicted
+++ resolved
@@ -44,50 +44,42 @@
 
 public class Main {
 
-    static void main(String[] args) throws IOException, ParserConfigurationException, SAXException {
+    public static void main(String[] args) throws IOException, ParserConfigurationException, SAXException {
+        Accelerator accelerator = new Accelerator(MethodHandles.lookup(), Backend.FIRST);
+        boolean headless = accelerator.config().headless(args.length>0?args[0]:null);
+        String imageName = (args.length>2 && args[1].equals("--image"))?args[2]:System.getProperty("image", "Nasa1996");
+        String cascadeName =System.getProperty("cascade", "haarcascade_frontalface_default");
+        BufferedImage nasa1996 = ImageIO.read(ViolaJones.class.getResourceAsStream("/images/"+imageName+".jpg"));
+        XMLHaarCascadeModel xmlCascade = XMLHaarCascadeModel.load(
+                ViolaJonesRaw.class.getResourceAsStream("/cascades/"+cascadeName+".xml"));
+        var cascade = Cascade.createFrom(accelerator,xmlCascade);
 
-        Accelerator accelerator = new Accelerator(MethodHandles.lookup(), Backend.FIRST);
-        boolean headless = accelerator.config().headless(args.length > 0 ? args[0] : null);
-
-        // input data
-        String imageName = (args.length > 2 && args[1].equals("--image")) ? args[2] : System.getProperty("image", "Nasa1996");
-        String cascadeName = System.getProperty("cascade", "haarcascade_frontalface_default");
-        BufferedImage nasa1996 = ImageIO.read(ViolaJones.class.getResourceAsStream("/images/" + imageName + ".jpg"));
-        XMLHaarCascadeModel xmlCascade = XMLHaarCascadeModel.load(
-                ViolaJonesRaw.class.getResourceAsStream("/cascades/" + cascadeName + ".xml"));
-        var cascade = Cascade.createFrom(accelerator, xmlCascade);
-
-        S08x3RGBImage rgbImage = S08x3RGBImage.create(accelerator, nasa1996.getWidth(), nasa1996.getHeight());
+        S08x3RGBImage rgbImage = S08x3RGBImage.create(accelerator, nasa1996.getWidth(),nasa1996.getHeight());
         rgbImage.syncFromRaster(nasa1996);
-        ResultTable resultTable = ResultTable.create(accelerator, 1000);
+        ResultTable resultTable = ResultTable.create(accelerator,1000);
         Viewer viewer = null;
-        if (!headless) {
+        if (!headless){
             viewer = new Viewer(accelerator, nasa1996, rgbImage, cascade, null, null);
         }
 
-        ScaleTable scaleTable = ScaleTable.createFrom(accelerator, new ScaleTable.Constraints(cascade, rgbImage.width(), rgbImage.height()));
-        long accum = 0L;
+        ScaleTable scaleTable = ScaleTable.createFrom(accelerator,new ScaleTable.Constraints(cascade,rgbImage.width(),rgbImage.height()));
+        long accum=0L;
         int count = 2;
         for (int i = 0; i < count; i++) {
             resultTable.atomicResultTableCount(0);
             long start = System.currentTimeMillis();
 
-<<<<<<< HEAD
-            accelerator.compute((@Reflect QuotableComputeContextConsumer)
-                    cc -> ViolaJonesCoreCompute.compute(cc, cascade, rgbImage, resultTable, scaleTable));
-=======
             accelerator.compute((@Reflect Compute)
                     cc -> ViolaJonesCoreCompute.compute(cc, cascade, rgbImage, resultTable,scaleTable));
->>>>>>> e529f177
             if (headless) {
                 System.out.print(resultTable.atomicResultTableCount() + "faces found in");
-                System.out.println((System.currentTimeMillis() - start) + "ms");
-            } else {
-                if (i > 0) {
-                    accum += (System.currentTimeMillis() - start);
-                    if (viewer != null) {
-                        viewer.showResults(resultTable, null, null, accum / (count - 1));
-                    }
+                System.out.println((System.currentTimeMillis() - start)+"ms");
+            }else{
+                if (i>0){
+                  accum += (System.currentTimeMillis() - start);
+                   if (viewer != null) {
+                      viewer.showResults(resultTable, null, null, accum/(count-1));
+                   }
                 }
             }
         }

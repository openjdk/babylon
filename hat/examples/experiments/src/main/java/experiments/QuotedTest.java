/*
 * Copyright (c) 2024, Oracle and/or its affiliates. All rights reserved.
 * DO NOT ALTER OR REMOVE COPYRIGHT NOTICES OR THIS FILE HEADER.
 *
 * This code is free software; you can redistribute it and/or modify it
 * under the terms of the GNU General Public License version 2 only, as
 * published by the Free Software Foundation.  Oracle designates this
 * particular file as subject to the "Classpath" exception as provided
 * by Oracle in the LICENSE file that accompanied this code.
 *
 * This code is distributed in the hope that it will be useful, but WITHOUT
 * ANY WARRANTY; without even the implied warranty of MERCHANTABILITY or
 * FITNESS FOR A PARTICULAR PURPOSE.  See the GNU General Public License
 * version 2 for more details (a copy is included in the LICENSE file that
 * accompanied this code).
 *
 * You should have received a copy of the GNU General Public License version
 * 2 along with this work; if not, write to the Free Software Foundation,
 * Inc., 51 Franklin St, Fifth Floor, Boston, MA 02110-1301 USA.
 *
 * Please contact Oracle, 500 Oracle Parkway, Redwood Shores, CA 94065 USA
 * or visit www.oracle.com if you need additional information or have any
 * questions.
 */
package experiments;

import hat.codebuilders.C99HATComputeBuilder;
import hat.optools.FuncOpWrapper;
import hat.optools.OpWrapper;

import jdk.incubator.code.Block;
import jdk.incubator.code.Op;
import jdk.incubator.code.Quoted;
import jdk.incubator.code.dialect.core.CoreOp;

import java.lang.invoke.MethodHandles;
<<<<<<< HEAD
=======

>>>>>>> 03e030d4
import static jdk.incubator.code.dialect.core.CoreOp.return_;
import static jdk.incubator.code.dialect.core.CoreOp.closureCall;
import static jdk.incubator.code.dialect.core.CoreOp.constant;
import static jdk.incubator.code.dialect.core.CoreOp.func;
import static jdk.incubator.code.dialect.core.CoreType.functionType;
import static jdk.incubator.code.dialect.java.JavaOp.add;
import static jdk.incubator.code.dialect.java.JavaType.INT;
/*
https://github.com/openjdk/babylon/tree/code-reflection/test/jdk/java/lang/reflect/code
*/

public class QuotedTest {
    public static void quotedTest() {
        Quoted quoted = () -> {
        }; //See TestClosureOps:132
        Op qop = quoted.op();
        Op top = qop.ancestorBody().parentOp().ancestorBody().parentOp();


        CoreOp.FuncOp fop = (CoreOp.FuncOp) top;
    }

    public static void main(String[] args) {
        quotedTest();
        CoreOp.FuncOp f = func("f", functionType(INT, INT))
                .body(block -> {
                    //  OpWrapper.BodyWrapper.onlyBlock(block, l->{});
                    Block.Parameter i = block.parameters().get(0);

                    // functional type = (int)int
                    //   captures i
                    CoreOp.ClosureOp closure = CoreOp.closure(block.parentBody(), functionType(INT, INT))
                            .body(cblock -> {
                                Block.Parameter ci = cblock.parameters().get(0);
                                cblock.op(return_(cblock.op(add(i, ci))));
                            });
                    Op.Result c = block.op(closure);
                    Op.Result fortyTwo = block.op(constant(INT, 42));
                    Op.Result or = block.op(closureCall(c, fortyTwo));
                    block.op(return_(or));
                });

        f.writeTo(System.out);
        MethodHandles.Lookup lookup =  MethodHandles.lookup();
        C99HATComputeBuilder codeBuilder = new C99HATComputeBuilder();
        FuncOpWrapper wf = OpWrapper.wrap(lookup,f);
        codeBuilder.compute(wf);
        System.out.println(codeBuilder);

        // target type of a lambda must be an interface

    }

}<|MERGE_RESOLUTION|>--- conflicted
+++ resolved
@@ -24,7 +24,7 @@
  */
 package experiments;
 
-import hat.codebuilders.C99HATComputeBuilder;
+import hat.backend.codebuilders.C99HATComputeBuilder;
 import hat.optools.FuncOpWrapper;
 import hat.optools.OpWrapper;
 
@@ -34,10 +34,7 @@
 import jdk.incubator.code.dialect.core.CoreOp;
 
 import java.lang.invoke.MethodHandles;
-<<<<<<< HEAD
-=======
 
->>>>>>> 03e030d4
 import static jdk.incubator.code.dialect.core.CoreOp.return_;
 import static jdk.incubator.code.dialect.core.CoreOp.closureCall;
 import static jdk.incubator.code.dialect.core.CoreOp.constant;
@@ -72,12 +69,12 @@
                     CoreOp.ClosureOp closure = CoreOp.closure(block.parentBody(), functionType(INT, INT))
                             .body(cblock -> {
                                 Block.Parameter ci = cblock.parameters().get(0);
-                                cblock.op(return_(cblock.op(add(i, ci))));
+                                cblock.op(_return(cblock.op(add(i, ci))));
                             });
                     Op.Result c = block.op(closure);
                     Op.Result fortyTwo = block.op(constant(INT, 42));
                     Op.Result or = block.op(closureCall(c, fortyTwo));
-                    block.op(return_(or));
+                    block.op(_return(or));
                 });
 
         f.writeTo(System.out);

/*
 * Copyright (c) 2024, Oracle and/or its affiliates. All rights reserved.
 * DO NOT ALTER OR REMOVE COPYRIGHT NOTICES OR THIS FILE HEADER.
 *
 * This code is free software; you can redistribute it and/or modify it
 * under the terms of the GNU General Public License version 2 only, as
 * published by the Free Software Foundation.  Oracle designates this
 * particular file as subject to the "Classpath" exception as provided
 * by Oracle in the LICENSE file that accompanied this code.
 *
 * This code is distributed in the hope that it will be useful, but WITHOUT
 * ANY WARRANTY; without even the implied warranty of MERCHANTABILITY or
 * FITNESS FOR A PARTICULAR PURPOSE.  See the GNU General Public License
 * version 2 for more details (a copy is included in the LICENSE file that
 * accompanied this code).
 *
 * You should have received a copy of the GNU General Public License version
 * 2 along with this work; if not, write to the Free Software Foundation,
 * Inc., 51 Franklin St, Fifth Floor, Boston, MA 02110-1301 USA.
 *
 * Please contact Oracle, 500 Oracle Parkway, Redwood Shores, CA 94065 USA
 * or visit www.oracle.com if you need additional information or have any
 * questions.
 */

package hat;

import hat.buffer.Buffer;
import hat.ifacemapper.MappableIface;
import hat.optools.OpTk;
import jdk.incubator.code.*;
import jdk.incubator.code.analysis.Inliner;
import jdk.incubator.code.analysis.SSA;
import jdk.incubator.code.dialect.core.CoreOp;
import jdk.incubator.code.dialect.java.*;

import java.lang.invoke.MethodHandles;
import java.lang.reflect.Method;
import java.util.*;
import java.util.concurrent.atomic.AtomicBoolean;

public class BufferTagger {
    static HashMap<Value, AccessType> accessMap = new HashMap<>();
    static HashMap<Value, Value> remappedVals = new HashMap<>(); // maps values to their "root" parameter/value
    static HashMap<Block, List<Block.Parameter>> blockParams = new HashMap<>(); // holds block parameters for easy lookup

    public enum AccessType {
        NA(1),
        RO(2),
        WO(4),
        RW(6),
        NOT_BUFFER(0);

        public final int value;
        AccessType(int i) {
            value = i;
        }
    }

    public static String convertAccessType(int i) {
        switch (i) {
            case 0 -> {return "NOT_BUFFER";}
            case 1 -> {return "NA";}
            case 2 -> {return "RO";}
            case 4 -> {return "WO";}
            case 6 -> {return "RW";}
            default -> {return "";}
        }
    }

    // generates a list of AccessTypes matching the given FuncOp's parameter order
    public static ArrayList<AccessType> getAccessList(MethodHandles.Lookup l, CoreOp.FuncOp f) {
        CoreOp.FuncOp inlinedFunc = inlineLoop(l, f);
        buildAccessMap(l, inlinedFunc);
        ArrayList<AccessType> accessList = new ArrayList<>();
        for (Block.Parameter p : inlinedFunc.body().entryBlock().parameters()) {
            if (accessMap.containsKey(p)) {
                accessList.add(accessMap.get(p)); // is an accessed buffer
            } else if (OpTk.isAssignable(l, (JavaType) p.type(), MappableIface.class)) {
                accessList.add(AccessType.NA); // is a buffer but not accessed
            } else {
                accessList.add(AccessType.NOT_BUFFER); // is not a buffer
            }
        }
        return accessList;
    }

    // inlines functions found in FuncOp f until no more inline-able functions are present
    public static CoreOp.FuncOp inlineLoop(MethodHandles.Lookup l, CoreOp.FuncOp f) {

        var here = OpTk.CallSite.of(BufferTagger.class, "inlineLoop");
        CoreOp.FuncOp ssaFunc = OpTk.SSATransformLower(here, f); // do we need this nesting?
        AtomicBoolean changed = new AtomicBoolean(true);
        while (changed.get()) { // loop until no more inline-able functions
            changed.set(false);
            ssaFunc = OpTk.transform(OpTk.CallSite.of(BufferTagger.class, "inlineLoop"),ssaFunc,(bb, op) -> {
                if (op instanceof JavaOp.InvokeOp iop) {
                    MethodRef methodRef = iop.invokeDescriptor();
                    Method invokeOpCalledMethod;
                    try {
                        invokeOpCalledMethod = methodRef.resolveToMethod(l, iop.invokeKind());
                    } catch (ReflectiveOperationException _) {
                        throw new IllegalStateException("Could not resolve invokeOp to method");
                    }
                    if (invokeOpCalledMethod instanceof Method method) { // if method isn't a buffer access (is code reflected)
                        if (Op.ofMethod(method).isPresent()) {
                            CoreOp.FuncOp inline = Op.ofMethod(method).get(); // method to be inlined
                            CoreOp.FuncOp ssaInline = OpTk.SSATransformLower(here, inline);
                            Block.Builder exit = Inliner.inline(bb, ssaInline, bb.context().getValues(iop.operands()), (_, v) -> {
                                if (v != null) bb.context().mapValue(iop.result(), v);
                            });
                            if (!exit.parameters().isEmpty()) {
                                bb.context().mapValue(iop.result(), exit.parameters().getFirst());
                            }
                            changed.set(true);
                            return exit.rebind(bb.context(), bb.transformer()); // return exit in same context as block
                        }
                    }
                }
                bb.op(op);
                return bb;
            });
        }
        return ssaFunc;
    }

    // creates the access map
    public static void buildAccessMap(MethodHandles.Lookup l, CoreOp.FuncOp f) {
        // build blockParams so that we can map params to "root" params later
        var here = OpTk.CallSite.of(BufferTagger.class, "buildAccessMap");
        OpTk.elements(here, f).filter(elem -> elem instanceof Block)
                .forEach(b -> blockParams.put((Block) b, ((Block) b).parameters()));

<<<<<<< HEAD
        f.elements().forEach(op -> {
            switch (op) {
                case CoreOp.BranchOp b -> {
                    mapBranch(l, b.branch());
                }
                case CoreOp.ConditionalBranchOp cb -> {
                    mapBranch(l, cb.trueBranch()); // handle true branch
                    mapBranch(l, cb.falseBranch()); // handle false branch
                }
                case JavaOp.InvokeOp iop -> { // (almost) all the buffer accesses happen here
                    // actually now that we have arrayview we'll need to map the corresponding arrays too
                    if (OpTk.isAssignable(l, (JavaType) iop.invokeDescriptor().refType(), MappableIface.class)) {
                        updateAccessType(getRootValue(iop), getAccessType(iop)); // update buffer access
                        if (OpTk.isAssignable(l, (JavaType) iop.invokeDescriptor().refType(), Buffer.class)
                                && iop.result() != null && !(iop.resultType() instanceof PrimitiveType)
                                && (OpTk.isAssignable(l, (JavaType) iop.resultType(), MappableIface.class)
                                    || iop.resultType() instanceof ArrayType)) {
                            // if we access a struct/union from a buffer, we map the struct/union to the buffer root
                            remappedVals.put(iop.result(), getRootValue(iop));
                        }
                    }
                }
                case CoreOp.VarOp vop -> { // map the new VarOp to the "root" param
                    if (OpTk.isAssignable(l, (JavaType) vop.resultType().valueType(), Buffer.class)) {
                        remappedVals.put(vop.initOperand(), getRootValue(vop));
                    }
                }
                case JavaOp.FieldAccessOp.FieldLoadOp flop -> {
                    if (OpTk.isAssignable(l, (JavaType) flop.fieldDescriptor().refType(), KernelContext.class)) {
                        updateAccessType(getRootValue(flop), AccessType.RO); // handle kc access
=======
        OpTk.traverse(here, f, (map, op) -> {
            if (op instanceof CoreOp.BranchOp b) {
                mapBranch(l, b.branch());
            } else if (op instanceof  CoreOp.ConditionalBranchOp cb) {
                mapBranch(l, cb.trueBranch()); // handle true branch
                mapBranch(l, cb.falseBranch()); // handle false branch
            } else if (op instanceof JavaOp.InvokeOp iop) { // (almost) all the buffer accesses happen here
                if (OpTk.isAssignable(l, (JavaType) iop.invokeDescriptor().refType(), MappableIface.class)) {
                    updateAccessType(getRootValue(iop), getAccessType(iop)); // update buffer access
                    if (OpTk.isAssignable(l, (JavaType) iop.invokeDescriptor().refType(), Buffer.class)
                            && iop.result() != null && !(iop.resultType() instanceof PrimitiveType)
                            && OpTk.isAssignable(l, (JavaType) iop.resultType(), MappableIface.class)) {
                        // if we access a struct/union from a buffer, we map the struct/union to the buffer root
                        remappedVals.put(iop.result(), getRootValue(iop));
>>>>>>> 02d3c681
                    }
                }
                case JavaOp.ArrayAccessOp.ArrayLoadOp alop -> {
                    updateAccessType(getRootValue(alop), AccessType.RO);
                }
                case JavaOp.ArrayAccessOp.ArrayStoreOp asop -> {
                    updateAccessType(getRootValue(asop), AccessType.WO);
                }
                default -> {}
            }
        });
    }

    // maps the parameters of a block to the values passed to a branch
    public static void mapBranch(MethodHandles.Lookup l, Block.Reference b) {
        List<Value> args = b.arguments();
        for (int i = 0; i < args.size(); i++) {
            Value key = blockParams.get(b.targetBlock()).get(i);
            Value val = args.get(i);

            if (val instanceof Op.Result) {
                // either find root param or it doesnt exist (is a constant for example)
                if (OpTk.isAssignable(l, (JavaType) val.type(), MappableIface.class)) {
                    val = getRootValue(((Op.Result) val).op());
                    if (val instanceof Block.Parameter) {
                        val = remappedVals.getOrDefault(val, val);
                    }
                }
            }
            remappedVals.put(key, val);
        }
    }

    // retrieves "root" value of an op, the origin of the parameter (or value) used by the op
    public static Value getRootValue(Op op) {
        if (op.operands().isEmpty()) {
            return op.result();
        } else if (op.operands().getFirst() instanceof Block.Parameter param) {
            return param;
        }
        while (op.operands().getFirst() instanceof Op.Result r) {
            op = r.op();
            if (op.operands().isEmpty()) { // if the "root op" is an invoke
                return op.result();
            }
        }
        return op.operands().getFirst();
    }

    // retrieves accessType based on return value of InvokeOp
    public static AccessType getAccessType(JavaOp.InvokeOp iop) {
        return iop.invokeDescriptor().type().returnType().equals(JavaType.VOID) ? AccessType.WO : AccessType.RO;
    }

    // updates accessMap
    public static void updateAccessType(Value val, AccessType curAccess) {
        Value remappedVal = remappedVals.getOrDefault(val, val);
        AccessType storedAccess = accessMap.get(remappedVal);
        if (storedAccess == null) {
            accessMap.put(remappedVal, curAccess);
        } else if (curAccess != storedAccess && storedAccess != AccessType.RW) {
            accessMap.put(remappedVal, AccessType.RW);
        }
    }
}<|MERGE_RESOLUTION|>--- conflicted
+++ resolved
@@ -131,7 +131,6 @@
         OpTk.elements(here, f).filter(elem -> elem instanceof Block)
                 .forEach(b -> blockParams.put((Block) b, ((Block) b).parameters()));
 
-<<<<<<< HEAD
         f.elements().forEach(op -> {
             switch (op) {
                 case CoreOp.BranchOp b -> {
@@ -162,22 +161,6 @@
                 case JavaOp.FieldAccessOp.FieldLoadOp flop -> {
                     if (OpTk.isAssignable(l, (JavaType) flop.fieldDescriptor().refType(), KernelContext.class)) {
                         updateAccessType(getRootValue(flop), AccessType.RO); // handle kc access
-=======
-        OpTk.traverse(here, f, (map, op) -> {
-            if (op instanceof CoreOp.BranchOp b) {
-                mapBranch(l, b.branch());
-            } else if (op instanceof  CoreOp.ConditionalBranchOp cb) {
-                mapBranch(l, cb.trueBranch()); // handle true branch
-                mapBranch(l, cb.falseBranch()); // handle false branch
-            } else if (op instanceof JavaOp.InvokeOp iop) { // (almost) all the buffer accesses happen here
-                if (OpTk.isAssignable(l, (JavaType) iop.invokeDescriptor().refType(), MappableIface.class)) {
-                    updateAccessType(getRootValue(iop), getAccessType(iop)); // update buffer access
-                    if (OpTk.isAssignable(l, (JavaType) iop.invokeDescriptor().refType(), Buffer.class)
-                            && iop.result() != null && !(iop.resultType() instanceof PrimitiveType)
-                            && OpTk.isAssignable(l, (JavaType) iop.resultType(), MappableIface.class)) {
-                        // if we access a struct/union from a buffer, we map the struct/union to the buffer root
-                        remappedVals.put(iop.result(), getRootValue(iop));
->>>>>>> 02d3c681
                     }
                 }
                 case JavaOp.ArrayAccessOp.ArrayLoadOp alop -> {

--- conflicted
+++ resolved
@@ -51,13 +51,8 @@
     static HashMap<Block, List<Block.Parameter>> blockParams = new HashMap<>(); // holds block parameters for easy lookup
 
     // generates a list of AccessTypes matching the given FuncOp's parameter order
-<<<<<<< HEAD
     public static ArrayList<AccessType> getAccessList(MethodHandles.Lookup lookup, Method methodOfFuncOp, CoreOp.FuncOp funcOp) {
         CoreOp.FuncOp inlinedFunc = inlineLoop(lookup, methodOfFuncOp, funcOp);
-=======
-    public static ArrayList<AccessType> getAccessList(MethodHandles.Lookup lookup, CoreOp.FuncOp funcOp) {
-        CoreOp.FuncOp inlinedFunc = inlineLoop(lookup, funcOp);
->>>>>>> 7e158d9f
         buildAccessMap(lookup, inlinedFunc);
         ArrayList<AccessType> accessList = new ArrayList<>();
         for (Block.Parameter p : inlinedFunc.body().entryBlock().parameters()) {
@@ -73,18 +68,13 @@
     }
 
     // inlines functions found in FuncOp f until no more inline-able functions are present
-<<<<<<< HEAD
     public static CoreOp.FuncOp inlineLoop(MethodHandles.Lookup lookup, Method methodOfFuncOp, CoreOp.FuncOp funcOp) {
-=======
-    public static CoreOp.FuncOp inlineLoop(MethodHandles.Lookup lookup, CoreOp.FuncOp funcOp) {
->>>>>>> 7e158d9f
         var here = CallSite.of(BufferTagger.class, "inlineLoop");
         CoreOp.FuncOp ssaFunc =  SSA.transform( funcOp.transform(CodeTransformer.LOWERING_TRANSFORMER)) ;
         var changed  = StreamMutable.of(true);
         while (changed.get()) { // loop until no more inline-able functions
             changed.set(false);
             ssaFunc = OpTkl.transform(here, ssaFunc,(blockbuilder, op) -> {
-<<<<<<< HEAD
                 Invoke invoke  = invokeOpHelper(lookup, op);
                 if (invoke != null) {
                     Method method = invoke.resolvedMethodOrNull();
@@ -118,29 +108,6 @@
                             throw new RuntimeException("Failed to inline "+ method.getName() + ". Did you miss @Reflect annotation?");
                         
                         }
-=======
-                if (invokeOpHelper(lookup, op) instanceof Invoke invoke          // always but pattern friendly
-                        && invoke.resolvedMethodOrNull() instanceof Method method
-                        && Op.ofMethod(method) instanceof Optional<CoreOp.FuncOp> optionalFuncOp // always but pattern friendly
-                        && optionalFuncOp.isPresent()
-                        && optionalFuncOp.get() instanceof CoreOp.FuncOp inline                  // always we just want var in scope
-                ){
-                    CoreOp.FuncOp ssaInline =SSA.transform(inline.transform(CodeTransformer.LOWERING_TRANSFORMER));
-                    Block.Builder exit = Inliner.inline(
-                            blockbuilder, ssaInline,
-                            blockbuilder.context().getValues(invoke.op().operands()), (_, _value) -> {
-                                // intellij doesnt like value as var name so we use _value
-                            if (_value == null) {
-                               //   What is special about TestArrayView.Compute.lifePerIdx? it reaches here
-                                // I think its because it is void ? no return type.
-                                    //   throw new IllegalStateException("inliner returned  null processing "+method);
-                            }else{
-                                blockbuilder.context().mapValue(invoke.op().result(), _value);
-                            }
-                    });
-                    if (!exit.parameters().isEmpty()) {
-                        blockbuilder.context().mapValue(invoke.op().result(), exit.parameters().getFirst());
->>>>>>> 7e158d9f
                     }
                     changed.set(true);
                     return exit.rebind(blockbuilder.context(), blockbuilder.transformer());

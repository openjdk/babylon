/*
 * Copyright (c) 2024, Oracle and/or its affiliates. All rights reserved.
 * DO NOT ALTER OR REMOVE COPYRIGHT NOTICES OR THIS FILE HEADER.
 *
 * This code is free software; you can redistribute it and/or modify it
 * under the terms of the GNU General Public License version 2 only, as
 * published by the Free Software Foundation.  Oracle designates this
 * particular file as subject to the "Classpath" exception as provided
 * by Oracle in the LICENSE file that accompanied this code.
 *
 * This code is distributed in the hope that it will be useful, but WITHOUT
 * ANY WARRANTY; without even the implied warranty of MERCHANTABILITY or
 * FITNESS FOR A PARTICULAR PURPOSE.  See the GNU General Public License
 * version 2 for more details (a copy is included in the LICENSE file that
 * accompanied this code).
 *
 * You should have received a copy of the GNU General Public License version
 * 2 along with this work; if not, write to the Free Software Foundation,
 * Inc., 51 Franklin St, Fifth Floor, Boston, MA 02110-1301 USA.
 *
 * Please contact Oracle, 500 Oracle Parkway, Redwood Shores, CA 94065 USA
 * or visit www.oracle.com if you need additional information or have any
 * questions.
 */
package hat.optools;

import jdk.incubator.code.Block;
import jdk.incubator.code.Op;
import jdk.incubator.code.dialect.core.CoreOp;
import jdk.incubator.code.dialect.java.JavaOp;

import java.lang.invoke.MethodHandles;

public class OpWrapper<T extends Op> {
    @SuppressWarnings("unchecked")
    public static <O extends Op, OW extends OpWrapper<O>> OW wrap(MethodHandles.Lookup lookup,O op) {
        return switch (op) {
            case CoreOp.FuncOp $ -> (OW) new FuncOpWrapper(lookup, $);
            case JavaOp.InvokeOp $ -> (OW) new InvokeOpWrapper(lookup, $);
            case JavaOp.LambdaOp $ -> (OW) new LambdaOpWrapper(lookup, $);

            case JavaOp.ForOp $ -> (OW) new ForOpWrapper( $);
            case JavaOp.WhileOp $ -> (OW) new WhileOpWrapper( $);
            case CoreOp.ModuleOp $ -> (OW) new ModuleOpWrapper( $);
            case JavaOp.IfOp $ -> (OW) new IfOpWrapper( $);
            case CoreOp.TupleOp $ -> (OW) new TupleOpWrapper( $);
            case JavaOp.LabeledOp $ -> (OW) new JavaLabeledOpWrapper( $);
            case JavaOp.NotOp $ -> (OW) new UnaryArithmeticOrLogicOpWrapper( $);
            case JavaOp.NegOp $ -> (OW) new UnaryArithmeticOrLogicOpWrapper( $);
            case JavaOp.BinaryOp $ -> (OW) new BinaryArithmeticOrLogicOperation( $);
            case JavaOp.BinaryTestOp $ -> (OW) new BinaryTestOpWrapper( $);
            case CoreOp.VarOp $
                // We have one special case for VarOp
                // This is possibly a premature optimization. But it allows us to treat var declarations differently from params.
                // we want a different wrapper for VarDeclarations which  relate to func parameters.
                // This saves us asking each time if a var is indeed a func param.
                    when !$.isUninitialized() && $.operands().getFirst() instanceof Block.Parameter parameter
                    && parameter.invokableOperation() instanceof CoreOp.FuncOp funcOp
                    -> (OW) new VarFuncDeclarationOpWrapper($, funcOp, parameter);
            case CoreOp.VarOp $ -> (OW) new VarDeclarationOpWrapper( $);
            case CoreOp.YieldOp $ -> (OW) new YieldOpWrapper( $);
            case CoreOp.FuncCallOp $ -> (OW) new FuncCallOpWrapper( $);
            case JavaOp.ConvOp $ -> (OW) new ConvOpWrapper( $);
            case CoreOp.ConstantOp $ -> (OW) new ConstantOpWrapper( $);
            case CoreOp.ReturnOp $ -> (OW) new ReturnOpWrapper( $);
            case CoreOp.VarAccessOp.VarStoreOp $ -> (OW) new VarStoreOpWrapper( $);
            case CoreOp.VarAccessOp.VarLoadOp $ -> (OW) new VarLoadOpWrapper( $);
            case JavaOp.FieldAccessOp.FieldStoreOp $ -> (OW) new FieldStoreOpWrapper( $);
            case JavaOp.FieldAccessOp.FieldLoadOp $ -> (OW) new FieldLoadOpWrapper( $);
            case JavaOp.JavaConditionalOp $ -> (OW) new LogicalOpWrapper( $);
            case JavaOp.ConditionalExpressionOp $ -> (OW) new TernaryOpWrapper( $);
            case JavaOp.BreakOp $ -> (OW) new JavaBreakOpWrapper( $);
            case JavaOp.ContinueOp $ -> (OW) new JavaContinueOpWrapper( $);
            default -> (OW) new OpWrapper<>(op);
        };
    }

<<<<<<< HEAD
    private final T op;
    public MethodHandles.Lookup lookup;

    OpWrapper( MethodHandles.Lookup lookup,T op) {
        this.lookup= lookup;
        this.op = op;
    }

    public T op() {
        return (T) op;
    }

    public Body firstBody() {
        if (op.bodies().isEmpty()) {
            throw new IllegalStateException("no body!");
        }
        return op.bodies().getFirst();
    }

    public Body onlyBody() {
        if (op.bodies().size() != 1) {
            throw new IllegalStateException("not the only body!");
        }
        return firstBody();
    }

    public void onlyBody(Consumer<BodyWrapper> bodyWrapperConsumer) {
        bodyWrapperConsumer.accept(new BodyWrapper(onlyBody()));
    }

    public final Stream<Body> bodies() {
        return op.bodies().stream();
    }

    public void selectOnlyBlockOfOnlyBody(Consumer<BlockWrapper> blockWrapperConsumer) {
        onlyBody(w -> {
            w.onlyBlock(blockWrapperConsumer);
        });
    }

    public void selectCalls(Consumer<InvokeOpWrapper> consumer) {
        this.op.traverse(null, (map, op) -> {
            if (op instanceof JavaOp.InvokeOp invokeOp) {
                consumer.accept(wrap(lookup,invokeOp));
            }
            return map;
        });
    }
    public void selectAssignments(Consumer<VarOpWrapper> consumer) {
        this.op.traverse(null, (map, op) -> {
            if (op instanceof CoreOp.VarOp varOp) {
                consumer.accept(wrap(lookup,varOp));
            }
            return map;
        });
    }

    public BlockWrapper parentBlock() {
        return new BlockWrapper(op.ancestorBlock());
    }

    public BodyWrapper parentBodyOfParentBlock() {
//        return new BodyWrapper(op.ancestorBody());
        return parentBlock().parentBody();
    }


    public Op.Result operandNAsResult(int i) {
        if (operandNAsValue(i) instanceof Op.Result result) {
            return result;
        } else {
            return null;
        }
    }

    public Value operandNAsValue(int i) {
        return hasOperandN(i) ? op().operands().get(i) : null;
    }

    public boolean hasOperandN(int i) {
        return operandCount() > i;
    }

    public int operandCount() {
        return op().operands().size();
    }

    public boolean hasOperands() {
        return !hasNoOperands();
    }

    public boolean hasNoOperands() {
        return operands().isEmpty();
    }

    public List<Value> operands() {
        return op.operands();
=======
    public final T op;
    OpWrapper(T op) {
        this.op = op;
>>>>>>> 71fc371a
    }

}<|MERGE_RESOLUTION|>--- conflicted
+++ resolved
@@ -75,109 +75,9 @@
         };
     }
 
-<<<<<<< HEAD
-    private final T op;
-    public MethodHandles.Lookup lookup;
-
-    OpWrapper( MethodHandles.Lookup lookup,T op) {
-        this.lookup= lookup;
+    public final T op;
+    OpWrapper(T op) {
         this.op = op;
     }
 
-    public T op() {
-        return (T) op;
-    }
-
-    public Body firstBody() {
-        if (op.bodies().isEmpty()) {
-            throw new IllegalStateException("no body!");
-        }
-        return op.bodies().getFirst();
-    }
-
-    public Body onlyBody() {
-        if (op.bodies().size() != 1) {
-            throw new IllegalStateException("not the only body!");
-        }
-        return firstBody();
-    }
-
-    public void onlyBody(Consumer<BodyWrapper> bodyWrapperConsumer) {
-        bodyWrapperConsumer.accept(new BodyWrapper(onlyBody()));
-    }
-
-    public final Stream<Body> bodies() {
-        return op.bodies().stream();
-    }
-
-    public void selectOnlyBlockOfOnlyBody(Consumer<BlockWrapper> blockWrapperConsumer) {
-        onlyBody(w -> {
-            w.onlyBlock(blockWrapperConsumer);
-        });
-    }
-
-    public void selectCalls(Consumer<InvokeOpWrapper> consumer) {
-        this.op.traverse(null, (map, op) -> {
-            if (op instanceof JavaOp.InvokeOp invokeOp) {
-                consumer.accept(wrap(lookup,invokeOp));
-            }
-            return map;
-        });
-    }
-    public void selectAssignments(Consumer<VarOpWrapper> consumer) {
-        this.op.traverse(null, (map, op) -> {
-            if (op instanceof CoreOp.VarOp varOp) {
-                consumer.accept(wrap(lookup,varOp));
-            }
-            return map;
-        });
-    }
-
-    public BlockWrapper parentBlock() {
-        return new BlockWrapper(op.ancestorBlock());
-    }
-
-    public BodyWrapper parentBodyOfParentBlock() {
-//        return new BodyWrapper(op.ancestorBody());
-        return parentBlock().parentBody();
-    }
-
-
-    public Op.Result operandNAsResult(int i) {
-        if (operandNAsValue(i) instanceof Op.Result result) {
-            return result;
-        } else {
-            return null;
-        }
-    }
-
-    public Value operandNAsValue(int i) {
-        return hasOperandN(i) ? op().operands().get(i) : null;
-    }
-
-    public boolean hasOperandN(int i) {
-        return operandCount() > i;
-    }
-
-    public int operandCount() {
-        return op().operands().size();
-    }
-
-    public boolean hasOperands() {
-        return !hasNoOperands();
-    }
-
-    public boolean hasNoOperands() {
-        return operands().isEmpty();
-    }
-
-    public List<Value> operands() {
-        return op.operands();
-=======
-    public final T op;
-    OpWrapper(T op) {
-        this.op = op;
->>>>>>> 71fc371a
-    }
-
 }
--- conflicted
+++ resolved
@@ -107,13 +107,8 @@
         this.accelerator.backend.computeContextHandoff(this);
     }
 
-<<<<<<< HEAD
-    public void dispatchKernel(NDRange ndRange, KernelConsumer kernel) {
+    public void dispatchKernel(NDRange<?, ?> ndRange, KernelConsumer kernel) {
         dispatchKernelWithComputeRange(ndRange, kernel);
-=======
-    public void dispatchKernel(NDRange<?,?> ndRange, QuotableKernelContextConsumer quotableKernelContextConsumer) {
-        dispatchKernelWithComputeRange(ndRange, quotableKernelContextConsumer);
->>>>>>> 979ae333
     }
 
     record CallGraph(Quoted quoted, JavaOp.LambdaOp lambdaOp, MethodRef methodRef, KernelCallGraph kernelCallGraph) {}
@@ -129,13 +124,8 @@
         return new CallGraph(quoted, lambdaOp, methodRef, kernelCallGraph);
     }
 
-<<<<<<< HEAD
-    private void dispatchKernelWithComputeRange(NDRange ndRange, KernelConsumer kernel) {
+    private void dispatchKernelWithComputeRange(NDRange<?, ?> ndRange, KernelConsumer kernel) {
         CallGraph cg = getKernelCallGraph(kernel);
-=======
-    private void dispatchKernelWithComputeRange(NDRange<?,?> ndRange, QuotableKernelContextConsumer quotableKernelContextConsumer) {
-        CallGraph cg = getKernelCallGraph(quotableKernelContextConsumer);
->>>>>>> 979ae333
         try {
             Object[] args = OpTk.getQuotedCapturedValues(cg.lambdaOp,cg.quoted, cg.kernelCallGraph.entrypoint.method);
             KernelContext kernelContext = accelerator.range(ndRange);

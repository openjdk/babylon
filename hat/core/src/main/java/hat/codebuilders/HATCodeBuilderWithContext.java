/*
 * Copyright (c) 2024, Oracle and/or its affiliates. All rights reserved.
 * DO NOT ALTER OR REMOVE COPYRIGHT NOTICES OR THIS FILE HEADER.
 *
 * This code is free software; you can redistribute it and/or modify it
 * under the terms of the GNU General Public License version 2 only, as
 * published by the Free Software Foundation.  Oracle designates this
 * particular file as subject to the "Classpath" exception as provided
 * by Oracle in the LICENSE file that accompanied this code.
 *
 * This code is distributed in the hope that it will be useful, but WITHOUT
 * ANY WARRANTY; without even the implied warranty of MERCHANTABILITY or
 * FITNESS FOR A PARTICULAR PURPOSE.  See the GNU General Public License
 * version 2 for more details (a copy is included in the LICENSE file that
 * accompanied this code).
 *
 * You should have received a copy of the GNU General Public License version
 * 2 along with this work; if not, write to the Free Software Foundation,
 * Inc., 51 Franklin St, Fifth Floor, Boston, MA 02110-1301 USA.
 *
 * Please contact Oracle, 500 Oracle Parkway, Redwood Shores, CA 94065 USA
 * or visit www.oracle.com if you need additional information or have any
 * questions.
 */
package hat.codebuilders;


import hat.Space;
import hat.ifacemapper.BoundSchema;
import hat.ifacemapper.MappableIface;
import hat.ifacemapper.Schema;
import hat.optools.OpTk;
import hat.util.StreamMutable;
import hat.util.StreamCounter;

import java.lang.foreign.MemoryLayout;
import java.lang.foreign.StructLayout;
<<<<<<< HEAD
import java.util.HashSet;
import java.util.List;
import java.util.Set;
import java.util.Stack;
=======
import java.util.stream.Stream;
>>>>>>> dbadf0d0

import jdk.incubator.code.Op;
import jdk.incubator.code.TypeElement;
import jdk.incubator.code.Value;
import jdk.incubator.code.dialect.core.CoreOp;
import jdk.incubator.code.dialect.core.FunctionType;
import jdk.incubator.code.dialect.java.ClassType;
import jdk.incubator.code.dialect.java.JavaOp;
import jdk.incubator.code.dialect.java.JavaType;
import jdk.incubator.code.dialect.java.PrimitiveType;

public abstract class HATCodeBuilderWithContext<T extends HATCodeBuilderWithContext<T>> extends HATCodeBuilder<T> implements HATCodeBuilder.CodeBuilderInterface<T> {
    /*
   0 =  ()[ ] . -> ++ --
   1 = ++ --+ -! ~ (type) *(deref) &(addressof) sizeof
   2 = * / %
   3 = + -
   4 = << >>
   5 = < <= > >=
   6 = == !=
   7 = &
   8 = ^
   9 = |
   10 = &&
   11 = ||
   12 = ()?:
   13 = += -= *= /= %= &= ^= |= <<= >>=
   14 = ,
     */
    public int precedenceOf(Op op) {
        return switch (op) {
            case CoreOp.YieldOp o -> 0;
            case JavaOp.InvokeOp o -> 0;
            case CoreOp.FuncCallOp o -> 0;
            case CoreOp.VarOp o -> 13;
            case CoreOp.VarAccessOp.VarStoreOp o -> 13;
            case JavaOp.FieldAccessOp o -> 0;
            case CoreOp.VarAccessOp.VarLoadOp o -> 0;
            case CoreOp.ConstantOp o -> 0;
            case JavaOp.LambdaOp o -> 0;
            case CoreOp.TupleOp o -> 0;
            case JavaOp.WhileOp o -> 0;
            case JavaOp.ConvOp o -> 1;
            case JavaOp.NegOp  o-> 1;
            case JavaOp.ModOp o -> 2;
            case JavaOp.MulOp o -> 2;
            case JavaOp.DivOp o -> 2;
            case JavaOp.NotOp o -> 2;
            case JavaOp.AddOp o -> 3;
            case JavaOp.SubOp o -> 3;
            case JavaOp.AshrOp o -> 4;
            case JavaOp.LshlOp o -> 4;
            case JavaOp.LshrOp o -> 4;
            case JavaOp.LtOp o -> 5;
            case JavaOp.GtOp o -> 5;
            case JavaOp.LeOp o -> 5;
            case JavaOp.GeOp o -> 5;
            case JavaOp.EqOp o -> 6;
            case JavaOp.NeqOp o -> 6;

            case JavaOp.AndOp o -> 11;
            case JavaOp.XorOp o -> 12;
            case JavaOp.OrOp o -> 13;
            case JavaOp.ConditionalAndOp o -> 14;
            case JavaOp.ConditionalOrOp o -> 15;
            case JavaOp.ConditionalExpressionOp o -> 18;
            case CoreOp.ReturnOp o -> 19;

            default -> throw new IllegalStateException("precedence ");
        };
    }

    public T typedefStructOrUnion(MemoryLayout memoryLayout, String name) {
        return typedefKeyword().space().structOrUnion(memoryLayout).space().suffix_s(name);
    }

    T structOrUnion(MemoryLayout memoryLayout) {
        return structOrUnion(memoryLayout instanceof StructLayout);
    }


    public T type(HATCodeBuilderContext buildContext, JavaType javaType) {
        if (OpTk.isAssignable(buildContext.lookup,javaType, MappableIface.class)
                //isIfaceUsingLookup(buildContext.lookup,javaType)
                        && javaType instanceof ClassType classType) {
            String name = classType.toClassName();
            int dotIdx = name.lastIndexOf('.');
            int dollarIdx = name.lastIndexOf('$');
            int idx = Math.max(dotIdx, dollarIdx);
            if (idx > 0) {
                name = name.substring(idx + 1);
            }
            suffix_t(name).asterisk();
        } else {
            typeName(javaType.toBasicType().toString());
        }
        return self();
    }

    @Override
    public T varLoad(HATCodeBuilderContext buildContext, CoreOp.VarAccessOp.VarLoadOp varLoadOp) {
        CoreOp.VarOp varOp = buildContext.scope.resolve(varLoadOp.operands().getFirst());
        varName(varOp);
        return self();
    }

    @Override
    public T varStore(HATCodeBuilderContext buildContext, CoreOp.VarAccessOp.VarStoreOp varStoreOp) {
        CoreOp.VarOp varOp = buildContext.scope.resolve(varStoreOp.operands().getFirst());
        varName(varOp).equals();
        parencedence(buildContext, varStoreOp, ((Op.Result)varStoreOp.operands().get(1)).op());
        return self();
    }

    private String extractClassType(HATCodeBuilderContext buildContext, JavaType javaType, ClassType classType) {
        String name = classType.toClassName();
        int dotIdx = name.lastIndexOf('.');
        int dollarIdx = name.lastIndexOf('$');
        int idx = Math.max(dotIdx, dollarIdx);
        if (idx > 0) {
            name = name.substring(idx + 1);
        }
        return name;
    }

    record LocalArrayDeclaration(String typeStructName, String varName) {}
    private final Stack<LocalArrayDeclaration> localArrayDeclarations = new Stack<>();
    private final Set<String> privateAndLocalTypes = new HashSet<>();

    private boolean isMappableIFace(HATCodeBuilderContext buildContext, JavaType javaType) {
        return (OpTk.isAssignable(buildContext.lookup,javaType, MappableIface.class));
    }

    private void annotateTypeAndName(HATCodeBuilderContext buildContext, JavaType javaType, ClassType classType, CoreOp.VarOp varOp) {
        String typeName = extractClassType(buildContext, javaType, classType);
        String variableName = OpTk.varName(varOp);
        privateAndLocalTypes.add(variableName);
        localArrayDeclarations.push(new LocalArrayDeclaration(typeName, variableName));
    }

    private void varDeclarationWithInitialization(HATCodeBuilderContext buildContext, CoreOp.VarOp varOp) {
        // if type is Buffer (iMappable), then we ignore it and pass it along to the methodCall
        if (isMappableIFace(buildContext, OpTk.javaType(varOp)) && OpTk.javaType(varOp) instanceof ClassType classType) {
            annotateTypeAndName(buildContext, OpTk.javaType(varOp), classType, varOp);
        } else {
            type(buildContext, OpTk.javaType(varOp)).space().identifier(OpTk.varName(varOp)).space().equals().space();
        }
        parencedence(buildContext, varOp, ((Op.Result)varOp.operands().getFirst()).op());
    }

    @Override
    public T varDeclaration(HATCodeBuilderContext buildContext, CoreOp.VarOp varOp) {
<<<<<<< HEAD
        if (varOp.isUninitialized()) {
            // Variable is uninitialized
            type(buildContext, OpTk.javaType(varOp)).space().identifier(OpTk.varName(varOp));
        } else {
            varDeclarationWithInitialization(buildContext, varOp);
=======
        type(buildContext, (JavaType) varOp.varValueType()).space().identifier(varOp.varName());
        if (!varOp.isUninitialized()) {
            space().equals().space();
            parencedence(buildContext, varOp, ((Op.Result)varOp.operands().getFirst()).op());
>>>>>>> dbadf0d0
        }
        return self();
    }

    @Override
    public T varFuncDeclaration(HATCodeBuilderContext buildContext, CoreOp.VarOp varOp) {
        // append("/* skipping ").type(varFuncDeclarationOpWrapper.javaType()).append(" param declaration  */");
        return self();
    }

    @Override
    public T fieldLoad(HATCodeBuilderContext buildContext, JavaOp.FieldAccessOp.FieldLoadOp fieldLoadOp) {
        if (OpTk.isKernelContextAccess(fieldLoadOp)) {
            identifier("kc").rarrow().identifier(OpTk.fieldName(fieldLoadOp));
        } else if (fieldLoadOp.operands().isEmpty() && fieldLoadOp.result().type() instanceof PrimitiveType) {
            Object value = OpTk.getStaticFinalPrimitiveValue(buildContext.lookup,fieldLoadOp);
            literal(value.toString());
        } else {
            throw new IllegalStateException("What is this field load ?" + fieldLoadOp);
        }
        return self();
    }

    @Override
    public T fieldStore(HATCodeBuilderContext buildContext, JavaOp.FieldAccessOp.FieldStoreOp fieldStoreOp) {
      //  throw new IllegalStateException("What is this field store ?" + fieldStoreOp);
        return self();
    }

    T symbol(Op op) {
        return switch (op) {
            case JavaOp.ModOp o -> percent();
            case JavaOp.MulOp o -> mul();
            case JavaOp.DivOp o -> div();
            case JavaOp.AddOp o -> plus();
            case JavaOp.SubOp o -> minus();
            case JavaOp.LtOp o -> lt();
            case JavaOp.GtOp o -> gt();
            case JavaOp.LeOp o -> lte();
            case JavaOp.GeOp o -> gte();
            case JavaOp.AshrOp o -> cchevron().cchevron();
            case JavaOp.LshlOp o -> ochevron().ochevron();
            case JavaOp.LshrOp o -> cchevron().cchevron();
            case JavaOp.NeqOp o -> pling().equals();
            case JavaOp.NegOp o -> minus();
            case JavaOp.EqOp o -> equals().equals();
            case JavaOp.NotOp o -> pling();
            case JavaOp.AndOp o -> ampersand();
            case JavaOp.OrOp o -> bar();
            case JavaOp.XorOp o -> hat();
            case JavaOp.ConditionalAndOp o -> condAnd();
            case JavaOp.ConditionalOrOp o -> condOr();
            default -> throw new IllegalStateException("Unexpected value: " + op);
        };
    }

    @Override
    public T unaryOperation(HATCodeBuilderContext buildContext, JavaOp.UnaryOp unaryOp) {
        symbol(unaryOp);
        parencedence(buildContext, unaryOp, ((Op.Result)unaryOp.operands().getFirst()).op());
        return self();
    }

    @Override
    public T binaryOperation(HATCodeBuilderContext buildContext, Op binaryOp) {
        parencedence(buildContext, binaryOp, ((Op.Result) binaryOp.operands().get(0)).op());
        symbol(binaryOp);
        parencedence(buildContext, binaryOp, ((Op.Result) binaryOp.operands().get(1)).op());
        return self();
    }

    @Override
    public T logical(HATCodeBuilderContext buildContext, JavaOp.JavaConditionalOp logicalOp) {
        logicalOp.bodies().get(0).entryBlock().ops().stream().filter(o -> o instanceof CoreOp.YieldOp)
                .forEach(o ->  recurse(buildContext, o));
        space().symbol(logicalOp).space();
        logicalOp.bodies().get(1).entryBlock().ops().stream().filter(o -> o instanceof CoreOp.YieldOp)
                .forEach(o-> recurse(buildContext, o));
        return self();
    }

    @Override
    public T binaryTest(HATCodeBuilderContext buildContext, Op binaryTestOp) {
        parencedence(buildContext, binaryTestOp, ((Op.Result) binaryTestOp.operands().get(0)).op());
        symbol(binaryTestOp);
        parencedence(buildContext, binaryTestOp, ((Op.Result) binaryTestOp.operands().get(1)).op());
        return self();
    }

    @Override
    public T conv(HATCodeBuilderContext buildContext, JavaOp.ConvOp convOp) {
        if (convOp.resultType() == JavaType.DOUBLE) {
            paren(_ -> type(buildContext,JavaType.FLOAT)); // why double to float?
        } else {
            paren(_ -> type(buildContext,(JavaType)convOp.resultType()));
        }
        parencedence(buildContext, convOp, ((Op.Result)convOp.operands().getFirst()).op());
        return self();
    }

    @Override
    public T constant(HATCodeBuilderContext buildContext, CoreOp.ConstantOp constantOp) {
        Object object = constantOp.value();
        if (object == null) {
            nullKeyword();
        } else {
            literal(constantOp.value().toString());
        }
        return self();
    }

    @Override
    public T javaYield(HATCodeBuilderContext buildContext, CoreOp.YieldOp yieldOp) {
        if (yieldOp.operands().getFirst() instanceof Op.Result result) {
            recurse(buildContext, result.op());
        }
        return self();
    }

    @Override
    public T lambda(HATCodeBuilderContext buildContext, JavaOp.LambdaOp lambdaOp) {
        return commented("/*LAMBDA*/");
    }

    @Override
    public T tuple(HATCodeBuilderContext buildContext, CoreOp.TupleOp tupleOp) {
        StreamCounter.of(tupleOp.operands(), (c, operand) -> {
            if (c.isNotFirst()) {
                comma().space();
            }
            if (operand instanceof Op.Result result) {
                recurse(buildContext, result.op());
            } else {
                commented("/*nothing to tuple*/");
            }
        });
        return self();
    }

    @Override
    public T funcCall(HATCodeBuilderContext buildContext, CoreOp.FuncCallOp funcCallOp) {
          identifier(funcCallOp.funcName());
        paren(_ -> {
            commaSeparated(funcCallOp.operands(), (e) -> {
                if (e instanceof Op.Result result) {
                    parencedence(buildContext, funcCallOp, result.op());
                } else {
                    throw new IllegalStateException("Value?");
                }
            });
        });
        return self();
    }

    @Override
    public T javaLabeled(HATCodeBuilderContext buildContext, JavaOp.LabeledOp labeledOp) {
        var labelNameOp = labeledOp.bodies().getFirst().entryBlock().ops().getFirst();
        CoreOp.ConstantOp constantOp = (CoreOp.ConstantOp) labelNameOp;
        literal(constantOp.value().toString()).colon().nl();
        var forLoopOp = labeledOp.bodies().getFirst().entryBlock().ops().get(1);
        recurse(buildContext,forLoopOp);
        return self();
    }

    public T javaBreak(HATCodeBuilderContext buildContext, JavaOp.BreakOp breakOp) {
        breakKeyword();
        if (!breakOp.operands().isEmpty() && breakOp.operands().getFirst() instanceof Op.Result result) {
            space();
            if (result.op() instanceof CoreOp.ConstantOp c) {
                literal(c.value().toString());
            }
        }
        return self();
    }

    public T javaContinue(HATCodeBuilderContext buildContext, JavaOp.ContinueOp continueOp) {
        if (!continueOp.operands().isEmpty()
                && continueOp.operands().getFirst() instanceof Op.Result result
                && result.op() instanceof CoreOp.ConstantOp c
        ) {
            continueKeyword().space().literal(c.value().toString());
        } else if (buildContext.scope.parent instanceof HATCodeBuilderContext.LoopScope<?>) {
            // nope
        } else {
            continueKeyword();
        }

        return self();
    }

    @Override
    public T javaIf(HATCodeBuilderContext buildContext, JavaOp.IfOp ifOp) {
        buildContext.scope(ifOp, () -> {
            var lastWasBody = StreamMutable.of(false);
            StreamCounter.of(ifOp.bodies(), (c, b) -> {
                if (b.yieldType() instanceof JavaType javaType && javaType == JavaType.VOID) {
                    int idx = c.value();
                    if (ifOp.bodies().size() > idx && ifOp.bodies().get(idx).entryBlock().ops().size() > 1){
                        if (lastWasBody.get()) {
                            elseKeyword();
                        }
                        braceNlIndented(_ ->
                                StreamCounter.of(OpTk.rootsExcludingVarFuncDeclarationsAndYields(ifOp.bodies().get(c.value()).entryBlock()), (innerc, root) ->
                                        nlIf(innerc.isNotFirst()).recurse(buildContext, root).semicolonIf(!OpTk.isStructural(root))
                                )
                        );
                    }
                    lastWasBody.set(true);
                } else {
                    if (c.isNotFirst()) {
                        elseKeyword().space();
                    }

                    ifKeyword().paren(_ ->
                            ifOp.bodies().get(c.value()).entryBlock()            // get the entryblock if bodies[c.value]
                                    .ops().stream().filter(o->o instanceof CoreOp.YieldOp) // we want all the yields
                                    .forEach((yield) -> recurse(buildContext, yield))
                    );
                    lastWasBody.set(false);
                }
            });
        });
        return self();
    }

    @Override
    public T javaWhile(HATCodeBuilderContext buildContext, JavaOp.WhileOp whileOp) {
        whileKeyword().paren(_ ->
                whileOp.bodies().getFirst().entryBlock().ops().stream() // cond
                        .filter(o -> o instanceof CoreOp.YieldOp)
                        .forEach(o -> recurse(buildContext, o))
        ).braceNlIndented(_ ->
                StreamCounter.of(OpTk.loopRootOpStream(whileOp), (c, root) ->
                        nlIf(c.isNotFirst()).recurse(buildContext, root).semicolonIf(!OpTk.isStructural(root))
                )
        );
        return self();
    }

    @Override
    public T javaFor(HATCodeBuilderContext buildContext, JavaOp.ForOp forOp) {
        buildContext.scope(forOp, () ->
                forKeyword().paren(_ -> {
                    forOp.init().entryBlock().ops().stream()
                            .filter(o -> o instanceof CoreOp.YieldOp)
                            .forEach(o -> recurse(buildContext, o));
                    semicolon().space();
                    forOp.cond().entryBlock().ops().stream()
                            .filter(o -> o instanceof CoreOp.YieldOp)
                            .forEach(o -> recurse(buildContext, o));
                    semicolon().space();
                    StreamCounter.of(
                            OpTk.rootsExcludingVarFuncDeclarationsAndYields( forOp.bodies().get(2).entryBlock()) //mutate block
                            , (c, op) -> commaSpaceIf(c.isNotFirst()).recurse(buildContext, op)
                    );
                }).braceNlIndented(_ ->
                        StreamCounter.of(OpTk.loopRootOpStream(forOp), (c, root) ->
                                nlIf(c.isNotFirst()).recurse(buildContext, root).semicolonIf(!OpTk.isStructural(root))
                        )
                )
        );
        return self();
    }


    public T typedef(BoundSchema<?> boundSchema, Schema.IfaceType ifaceType) {
        typedefKeyword().space().structOrUnion(ifaceType instanceof Schema.IfaceType.Struct)
                .space().suffix_s(ifaceType.iface.getSimpleName()).braceNlIndented(_ -> {
                    //System.out.println(ifaceTypeNode);
                    int fieldCount = ifaceType.fields.size();
                    StreamCounter.of(ifaceType.fields, (c, field) -> {
                        nlIf(c.isNotFirst());
                        boolean isLast = c.value() == fieldCount - 1;
                        if (field instanceof Schema.FieldNode.AbstractPrimitiveField primitiveField) {
                            typeName(primitiveField.type.getSimpleName());
                            space().typeName(primitiveField.name);
                            if (primitiveField instanceof Schema.FieldNode.PrimitiveArray array) {
                                if (array instanceof Schema.FieldNode.PrimitiveFieldControlledArray fieldControlledArray) {
                                    if (isLast && ifaceType.parent == null) {
                                        sbrace(_ -> literal(1));
                                    } else {
                                        boolean[] done = new boolean[]{false};
                                        if (boundSchema != null) {
                                            boundSchema.boundArrayFields().forEach(a -> {
                                                if (a.field.equals(array)) {
                                                    sbrace(_ -> literal(a.len));
                                                    done[0] = true;
                                                }
                                            });
                                            if (!done[0]) {
                                                throw new IllegalStateException("we need to extract the array size hat kind of array ");
                                            }
                                        }else {
                                            throw new IllegalStateException("bound schema is null  !");
                                        }
                                    }
                                } else if (array instanceof Schema.FieldNode.PrimitiveFixedArray fixed) {
                                    sbrace(_ -> literal(Math.max(1, fixed.len)));
                                } else {
                                    throw new IllegalStateException("what kind of array ");
                                }
                            }
                        } else if (field instanceof Schema.FieldNode.AbstractIfaceField ifaceField) {
                            suffix_t(ifaceField.ifaceType.iface.getSimpleName());
                            space().typeName(ifaceField.name);
                            if (ifaceField instanceof Schema.FieldNode.IfaceArray array) {
                                if (array instanceof Schema.FieldNode.IfaceFieldControlledArray fieldControlledArray) {
                                    if (isLast && ifaceType.parent == null) {
                                        sbrace(_ -> literal(1));
                                    } else {
                                        if (boundSchema != null) {
                                            boolean[] done = new boolean[]{false};
                                            boundSchema.boundArrayFields().forEach(a -> {
                                                if (a.field.equals(ifaceField)) {
                                                    sbrace(_ -> literal(a.len));
                                                    done[0] = true;
                                                }
                                            });
                                            if (!done[0]) {
                                                throw new IllegalStateException("we need to extract the array size hat kind of array ");
                                            }
                                        }else {
                                        throw new IllegalStateException("bound schema is null  !");
                                        }
                                    }
                                } else if (array instanceof Schema.FieldNode.IfaceFixedArray fixed) {
                                    sbrace(_ -> literal(Math.max(1, fixed.len)));
                                } else {
                                    throw new IllegalStateException("what kind of array ");
                                }
                            }
                        } else if (field instanceof Schema.SchemaNode.Padding padding) {
                            emitText(padding.toC99()).semicolon().nl();
                        } else {
                            throw new IllegalStateException("hmm");
                        }


                        semicolon();
                    });
                }).suffix_t(ifaceType.iface.getSimpleName()).semicolon().nl().nl();
        return self();
    }

    public T atomicInc(HATCodeBuilderContext buildContext, Op.Result instanceResult, String name) {
        throw new IllegalStateException("atomicInc not implemented");
    }

    @Override
    public T methodCall(HATCodeBuilderContext buildContext, JavaOp.InvokeOp invokeOp) {
        var name = invokeOp.invokeDescriptor().name();//OpTk.name(invokeOp);

        if (OpTk.isIfaceBufferMethod(buildContext.lookup, invokeOp)) {
            var operandCount = invokeOp.operands().size();
            var returnType = OpTk.javaReturnType(invokeOp);

            if (operandCount == 1 && name.startsWith("atomic") && name.endsWith("Inc")
                    && returnType instanceof PrimitiveType primitiveType && primitiveType.equals(JavaType.INT)) {
                // this is a bit of a hack for atomics.
                if (invokeOp.operands().getFirst() instanceof Op.Result instanceResult) {
                    atomicInc(buildContext, instanceResult, name.substring(0, name.length() - 3));
                    //identifier("atomic_inc").paren(_ -> {
                    //    ampersand().recurse(buildContext, OpWrapper.wrap(instanceResult.op()));
                    //    rarrow().identifier(name.substring(0, name.length() - 3));
                    //});
                } else {
                    throw new IllegalStateException("bad atomic");
                }
            } else {

                if (name.equals("create")) {
                    // Obtain the space in the first parameter
                    List<Value> operands = invokeOp.operands();
                    if (operands.size() != 1) {
                        throw new RuntimeException("[Fail] `create` method expects one parameter for the space");
                    }
                    Value spaceValue = operands.getFirst();
                    if (spaceValue instanceof Op.Result instanceResult) {
                        if (instanceResult.op() instanceof JavaOp.FieldAccessOp.FieldLoadOp fieldLoadOp ) {
                            // check type of field load
                            TypeElement typeElement = fieldLoadOp.fieldDescriptor().refType();
                            if (typeElement instanceof ClassType classType) {
                                if (!classType.toClassName().equals(Space.class.getCanonicalName())) {
                                    throw new RuntimeException("[Fail] Expected an instance from Space");
                                }
                            }

                            // If the type is correct, then we obtain the enum value and invoke the
                            // corresponding declaration
                            String spaceName = fieldLoadOp.fieldDescriptor().name();
                            LocalArrayDeclaration declaration = localArrayDeclarations.pop();
                            if (spaceName.equals(Space.PRIVATE.name())) {
                                emitPrivateDeclaration(declaration.typeStructName, declaration.varName);
                            } else if (spaceName.equals(Space.SHARED.name())) {
                                emitLocalDeclaration(declaration.typeStructName, declaration.varName);
                            }
                        }
                    }
                } else if (name.equals("createPrivate")) {
                    LocalArrayDeclaration declaration = localArrayDeclarations.pop();
                    emitPrivateDeclaration(declaration.typeStructName, declaration.varName);
                } else if (name.equals("createLocal")) {
                    LocalArrayDeclaration declaration = localArrayDeclarations.pop();
                    emitLocalDeclaration(declaration.typeStructName, declaration.varName);
                } else if (invokeOp.operands().getFirst() instanceof Op.Result instanceResult) {
                /*
                We have three types of returned values from an ifaceBuffer
                A primitive
                    int id = stage.firstTreeId(); -> stage->firstTreeId;

                Or a sub interface from an array
                     Tree tree = cascade.tree(treeIdx); -> Tree_t * tree = &cascade->tree[treeIdx]
                                                        ->               = cascade->tree + treeIdx;

                Or a sub interface from a field

                var left = feature.left();              ->  LinkOrValue_t * left= &feature->left

                                -
                    if (left.hasValue()) {                  left->hasValue
                        sum += left.anon().value();         left->anon.value;
                        feature = null; // loop ends
                    } else {
                        feature = cascade.feature(tree.firstFeatureId() + left.anon().featureId());
                    }
                 sumOfThisStage += left.anon().value();


                For a primitive we know that the accessor refers to a field so we just  map
                         stage.firstTreeId() -> stage->firstTreeId;

                For the sub interface we need to treat the call
                          cascade.tree(treeIdx);

                As an array index into cascade->tree[] that returns a typedef of Tree_t
                so we need to prefix with an & to return a Tree_t ptr
                          &cascade->tree[treeIdx]

                 of course we could return
                          cascade->tree + treeIdx;
                 */
                    if (returnType instanceof ClassType) {
                        ampersand();
                        /* This is way more complicated I think we need to determine the expression type.
                         * sumOfThisStage=sumOfThisStage+&left->anon->value; from    sumOfThisStage += left.anon().value();
                         */
                    }

                    // Check if the varOpLoad that could follow corresponds to a local/private type
                    boolean isLocal = false;
                    if (instanceResult.op() instanceof CoreOp.VarAccessOp.VarLoadOp varLoadOp) {
                        CoreOp.VarOp resolve = buildContext.scope.resolve(varLoadOp.operands().getFirst());
                        if (privateAndLocalTypes.contains(resolve.varName())) {
                            isLocal = true;
                        }
                    }

                    recurse(buildContext, instanceResult.op());

                    if (!isLocal) {
                        // If it is not local or private, it generates an arrow
                        rarrow();
                    } else {
                        // Otherwise, it generates a do (access members without pointers)
                        dot();
                    }
                    identifier(name);


                    //if (invokeOpWrapper.name().equals("value") || invokeOpWrapper.name().equals("anon")){
                    //System.out.println("value|anon");
                    // }
                    if (returnType instanceof PrimitiveType primitiveType && primitiveType.isVoid()) {
                        //   setter
                        switch (operandCount) {
                            case 2: {
                                if (invokeOp.operands().get(1) instanceof Op.Result result1) {
                                    equals().recurse(buildContext, result1.op());
                                } else {
                                    throw new IllegalStateException("How ");
                                }
                                break;
                            }
                            case 3: {
                                if (invokeOp.operands().get(1) instanceof Op.Result result1
                                        && invokeOp.operands().get(2) instanceof Op.Result result2) {
                                    sbrace(_ -> recurse(buildContext, result1.op()));
                                    equals().recurse(buildContext, result2.op());
                                } else {
                                    throw new IllegalStateException("How ");
                                }
                                break;
                            }
                            default: {
                                throw new IllegalStateException("How ");
                            }
                        }
                    } else {
                        if (invokeOp.operands().size() > 1 && invokeOp.operands().get(1) instanceof Op.Result result1) {
                            sbrace(_ -> recurse(buildContext, result1.op()));
                        } else {
                            // This is a simple usage.   So scaleTable->multiScaleAccumRange
                        }
                    }
                } else {
                    throw new IllegalStateException("[Illegal] Expected a parameter for the InvokOpWrapper Node");
                }
            }
        } else {
            // Detect well-known constructs
            if (name.equals("barrier")) {
                List<Value> operands = invokeOp.operands();
                for (Value value : operands) {
                    if (value instanceof Op.Result instanceResult) {
                        FunctionType functionType = instanceResult.op().opType();
                        // if it is a barrier from the kernel context, then we generate
                        // a local barrier.
                        if (functionType.returnType().toString().equals("hat.KernelContext")) {
                            syncBlockThreads();
                        }
                    }
                }
            } else {
                // General case
                identifier(name).paren(_ ->
                        commaSeparated(invokeOp.operands(), (op) -> {
                            if (op instanceof Op.Result result) {
                                recurse(buildContext, result.op());
                            } else {
                                throw new IllegalStateException("wtf?");
                            }
                        })
                );
            }
        }
        return self();
    }

    public abstract T emitPrivateDeclaration(String typeName, String varName);

    public abstract T emitLocalDeclaration(String typeName, String varName);

    public abstract T syncBlockThreads();

    @Override
    public T ternary(HATCodeBuilderContext buildContext, JavaOp.ConditionalExpressionOp ternaryOp) {
        ternaryOp.bodies().get(0).entryBlock().ops().stream()
                .filter(o -> o instanceof CoreOp.YieldOp) // cond
                .forEach(o -> recurse(buildContext, o));
        questionMark();
        ternaryOp.bodies().get(1).entryBlock().ops().stream()
                .filter(o -> o instanceof CoreOp.YieldOp) // iff yield
                .forEach(o -> recurse(buildContext, o));
        colon();
        ternaryOp.bodies().get(2).entryBlock().ops().stream()
                 .filter(o -> o instanceof CoreOp.YieldOp) // else yield
                 .forEach(o -> recurse(buildContext, o));
        return self();
    }

    /**
     * Wrap paren() of precedence of op is higher than parent.
     * Parencedence is just a great name for this ;)
     *
     * @param buildContext
     * @param parent
     * @param child
     */
  /*  @Override
    public T parencedence(HATCodeBuilderContext buildContext, Op parent, OpWrapper<?> child) {
        return parenWhen(precedenceOf(parent) < precedenceOf(child.op), _ -> recurse(buildContext, child));
    }

    @Override
    public T parencedence(HATCodeBuilderContext buildContext, OpWrapper<?> parent, OpWrapper<?> child) {
        return parenWhen(precedenceOf(parent.op) < precedenceOf(child.op), _ -> recurse(buildContext, child));
    } */

    @Override
    public T parencedence(HATCodeBuilderContext buildContext, Op parent, Op child) {
        return parenWhen(precedenceOf(parent) < precedenceOf(child), _ -> recurse(buildContext, child));
    }

  /*  @Override
    public T parencedence(HATCodeBuilderContext buildContext, OpWrapper<?> parent, Op child) {
        return parenWhen(precedenceOf(parent.op) < precedenceOf(child), _ -> recurse(buildContext, child));
    } */


    @Override
    public T ret(HATCodeBuilderContext buildContext, CoreOp.ReturnOp returnOp) {
        returnKeyword();
        if (!returnOp.operands().isEmpty()) {
            space().parencedence(buildContext, returnOp, ((Op.Result)returnOp.operands().getFirst()).op());
        }
        return self();
    }
}<|MERGE_RESOLUTION|>--- conflicted
+++ resolved
@@ -35,14 +35,11 @@
 
 import java.lang.foreign.MemoryLayout;
 import java.lang.foreign.StructLayout;
-<<<<<<< HEAD
 import java.util.HashSet;
 import java.util.List;
 import java.util.Set;
 import java.util.Stack;
-=======
 import java.util.stream.Stream;
->>>>>>> dbadf0d0
 
 import jdk.incubator.code.Op;
 import jdk.incubator.code.TypeElement;
@@ -178,35 +175,29 @@
 
     private void annotateTypeAndName(HATCodeBuilderContext buildContext, JavaType javaType, ClassType classType, CoreOp.VarOp varOp) {
         String typeName = extractClassType(buildContext, javaType, classType);
-        String variableName = OpTk.varName(varOp);
+        String variableName = varOp.varName();
         privateAndLocalTypes.add(variableName);
         localArrayDeclarations.push(new LocalArrayDeclaration(typeName, variableName));
     }
 
     private void varDeclarationWithInitialization(HATCodeBuilderContext buildContext, CoreOp.VarOp varOp) {
         // if type is Buffer (iMappable), then we ignore it and pass it along to the methodCall
-        if (isMappableIFace(buildContext, OpTk.javaType(varOp)) && OpTk.javaType(varOp) instanceof ClassType classType) {
-            annotateTypeAndName(buildContext, OpTk.javaType(varOp), classType, varOp);
+        if (isMappableIFace(buildContext, (JavaType) varOp.varValueType()) && (JavaType) varOp.varValueType() instanceof ClassType classType) {
+            annotateTypeAndName(buildContext, (JavaType) varOp.varValueType(), classType, varOp);
         } else {
-            type(buildContext, OpTk.javaType(varOp)).space().identifier(OpTk.varName(varOp)).space().equals().space();
+            type(buildContext, (JavaType) varOp.varValueType()).space().identifier(varOp.varName());
+            space().equals().space();
         }
         parencedence(buildContext, varOp, ((Op.Result)varOp.operands().getFirst()).op());
     }
 
     @Override
     public T varDeclaration(HATCodeBuilderContext buildContext, CoreOp.VarOp varOp) {
-<<<<<<< HEAD
         if (varOp.isUninitialized()) {
             // Variable is uninitialized
-            type(buildContext, OpTk.javaType(varOp)).space().identifier(OpTk.varName(varOp));
+            type(buildContext, (JavaType) varOp.varValueType()).space().identifier(varOp.varName());
         } else {
             varDeclarationWithInitialization(buildContext, varOp);
-=======
-        type(buildContext, (JavaType) varOp.varValueType()).space().identifier(varOp.varName());
-        if (!varOp.isUninitialized()) {
-            space().equals().space();
-            parencedence(buildContext, varOp, ((Op.Result)varOp.operands().getFirst()).op());
->>>>>>> dbadf0d0
         }
         return self();
     }

--- conflicted
+++ resolved
@@ -25,21 +25,12 @@
 package hat.codebuilders;
 
 import hat.dialect.HATBarrierOp;
-<<<<<<< HEAD
-import hat.dialect.HATVectorBinaryOp;
-import hat.dialect.HATVectorLoadOp;
-=======
 import hat.dialect.HATF16VarOp;
->>>>>>> 5128c70b
 import hat.dialect.HATLocalVarOp;
 import hat.dialect.HATMemoryOp;
 import hat.dialect.HATPrivateVarOp;
 import hat.dialect.HATVectorBinaryOp;
 import hat.dialect.HATVectorLoadOp;
-import hat.dialect.HATVectorSelectLoadOp;
-import hat.dialect.HATVectorSelectStoreOp;
-import hat.dialect.HATVectorStoreView;
-import hat.dialect.HATVectorVarLoadOp;
 import hat.dialect.HATVectorVarOp;
 import hat.ifacemapper.BoundSchema;
 import hat.ifacemapper.MappableIface;
@@ -634,41 +625,4 @@
         return  type(buildContext,(JavaType) param.parameter.type()).space().varName(param.varOp);
     }
 
-<<<<<<< HEAD
-=======
-    public abstract T generateVectorStore(ScopedCodeBuilderContext buildContext, HATVectorStoreView hatVectorStoreView);
-
-    public abstract T generateVectorBinary(ScopedCodeBuilderContext buildContext, HATVectorBinaryOp hatVectorBinaryOp);
-
-    public abstract T generateVectorLoad(ScopedCodeBuilderContext buildContext, HATVectorLoadOp hatVectorLoadOp);
-
-    public abstract T generateVectorSelectLoadOp(ScopedCodeBuilderContext buildContext, HATVectorSelectLoadOp hatVSelectLoadOp);
-
-    public abstract T generateVectorSelectStoreOp(ScopedCodeBuilderContext buildContext, HATVectorSelectStoreOp hatVSelectStoreOp);
-
-    @Override
-    public T hatVectorStoreOp(ScopedCodeBuilderContext buildContext, HATVectorStoreView hatVectorStoreView) {
-       return generateVectorStore(buildContext, hatVectorStoreView);
-    }
-
-    @Override
-    public T hatBinaryVectorOp(ScopedCodeBuilderContext buildContext, HATVectorBinaryOp hatVectorBinaryOp) {
-        return generateVectorBinary(buildContext, hatVectorBinaryOp);
-    }
-
-    @Override
-    public T hatVectorLoadOp(ScopedCodeBuilderContext buildContext, HATVectorLoadOp hatVectorLoadOp) {
-        return generateVectorLoad(buildContext, hatVectorLoadOp);
-    }
-
-    @Override
-    public T hatSelectLoadOp(ScopedCodeBuilderContext buildContext, HATVectorSelectLoadOp hatVSelectLoadOp) {
-        return generateVectorSelectLoadOp(buildContext, hatVSelectLoadOp);
-    }
-
-    @Override
-    public T hatSelectStoreOp(ScopedCodeBuilderContext buildContext, HATVectorSelectStoreOp hatVSelectStoreOp) {
-        return generateVectorSelectStoreOp(buildContext, hatVSelectStoreOp);
-    }
->>>>>>> 5128c70b
 }
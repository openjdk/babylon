--- conflicted
+++ resolved
@@ -147,15 +147,10 @@
     }
 
 
-<<<<<<< HEAD
-    public T type(CodeBuilderContext buildContext, JavaType javaType) {
-        if (InvokeOpWrapper.isIfaceUsingLookup(buildContext.lookup(),javaType) && javaType instanceof ClassType classType) {
-=======
     public T type(HATCodeBuilderContext buildContext, JavaType javaType) {
         if (OpTk.isAssignable(buildContext.lookup,javaType, MappableIface.class)
                 //isIfaceUsingLookup(buildContext.lookup,javaType)
                         && javaType instanceof ClassType classType) {
->>>>>>> 71fc371a
             String name = classType.toClassName();
             int dotIdx = name.lastIndexOf('.');
             int dollarIdx = name.lastIndexOf('$');
@@ -187,7 +182,7 @@
         return self();
     }
 
-    private String extractClassType(CodeBuilderContext buildContext, JavaType javaType, ClassType classType) {
+    private String extractClassType(HATCodeBuilderContext buildContext, JavaType javaType, ClassType classType) {
         String name = classType.toClassName();
         int dotIdx = name.lastIndexOf('.');
         int dollarIdx = name.lastIndexOf('$');
@@ -208,23 +203,18 @@
             // Variable is uninitialized
             type(buildContext, OpTk.javaType(varDeclarationOpWrapper.op)).space().identifier(OpTk.varName(varDeclarationOpWrapper.op));
         } else {
-<<<<<<< HEAD
             // if type is Buffer (iMappable), then we ignore it and pass it along to the methodCall
-            JavaType javaType = varDeclarationOpWrapper.javaType();
-            if (InvokeOpWrapper.isIfaceUsingLookup(buildContext.lookup(),javaType) && javaType instanceof ClassType classType) {
-                String typeName = extractClassType(buildContext, varDeclarationOpWrapper.javaType(), classType);
-                String variableName = varDeclarationOpWrapper.varName();
+            JavaType javaType = OpTk.javaType(varDeclarationOpWrapper.op);
+            if (OpTk.isAssignable(buildContext.lookup,javaType, MappableIface.class) && javaType instanceof ClassType classType) {
+                String typeName = extractClassType(buildContext, javaType, classType);
+                String variableName = OpTk.varName(varDeclarationOpWrapper.op);
                 privateAndLocalTypes.add(variableName);
                 localArrayDeclarations.push(new LocalArrayDeclaration(typeName, variableName));
-                parencedence(buildContext, varDeclarationOpWrapper, varDeclarationOpWrapper.operandNAsResult(0).op());
+                parencedence(buildContext, varDeclarationOpWrapper, ((Op.Result)varDeclarationOpWrapper.op.operands().getFirst()).op());
             } else {
-                type(buildContext, varDeclarationOpWrapper.javaType()).space().identifier(varDeclarationOpWrapper.varName()).space().equals().space();
-                parencedence(buildContext, varDeclarationOpWrapper, varDeclarationOpWrapper.operandNAsResult(0).op());
+                type(buildContext, OpTk.javaType(varDeclarationOpWrapper.op)).space().identifier(OpTk.varName(varDeclarationOpWrapper.op)).space().equals().space();
+                parencedence(buildContext, varDeclarationOpWrapper, ((Op.Result)varDeclarationOpWrapper.op.operands().getFirst()).op());
             }
-=======
-            type(buildContext, OpTk.javaType(varDeclarationOpWrapper.op)).space().identifier(OpTk.varName(varDeclarationOpWrapper.op)).space().equals().space();
-            parencedence(buildContext, varDeclarationOpWrapper, ((Op.Result)varDeclarationOpWrapper.op.operands().getFirst()).op());
->>>>>>> 71fc371a
         }
         return self();
     }
@@ -236,19 +226,11 @@
     }
 
     @Override
-<<<<<<< HEAD
-    public T fieldLoad(CodeBuilderContext buildContext, FieldLoadOpWrapper fieldLoadOpWrapper) {
-        if (fieldLoadOpWrapper.isKernelContextAccess()) {
-            identifier("kc").rarrow().identifier(fieldLoadOpWrapper.fieldName());
-        } else if (fieldLoadOpWrapper.isStaticFinalPrimitive()) {
-            Object value = fieldLoadOpWrapper.getStaticFinalPrimitiveValue();
-=======
     public T fieldLoad(HATCodeBuilderContext buildContext, FieldLoadOpWrapper fieldLoadOpWrapper) {
         if (OpTk.isKernelContextAccess(fieldLoadOpWrapper.op)) {
             identifier("kc").rarrow().identifier(OpTk.fieldName(fieldLoadOpWrapper.op));
         } else if (fieldLoadOpWrapper.op.operands().isEmpty() && fieldLoadOpWrapper.op.result().type() instanceof PrimitiveType) {
             Object value = OpTk.getStaticFinalPrimitiveValue(buildContext.lookup,fieldLoadOpWrapper.op);
->>>>>>> 71fc371a
             literal(value.toString());
         } else {
             throw new IllegalStateException("What is this field load ?" + fieldLoadOpWrapper.op);
@@ -378,21 +360,12 @@
     }
 
     @Override
-<<<<<<< HEAD
-    public T funcCall(CodeBuilderContext buildContext, FuncCallOpWrapper funcCallOpWrapper) {
-        identifier(funcCallOpWrapper.funcName());
-            paren(_ -> {
-                commaSeparated(funcCallOpWrapper.operands(), (e) -> {
-                if (e instanceof Op.Result r) {
-                    parencedence(buildContext, funcCallOpWrapper, r.op());
-=======
     public T funcCall(HATCodeBuilderContext buildContext, FuncCallOpWrapper funcCallOpWrapper) {
           identifier(funcCallOpWrapper.op.funcName());
         paren(_ -> {
             commaSeparated(funcCallOpWrapper.op.operands(), (e) -> {
                 if (e instanceof Op.Result result) {
                     parencedence(buildContext, funcCallOpWrapper, result.op());
->>>>>>> 71fc371a
                 } else {
                     throw new IllegalStateException("Value?");
                 }
@@ -695,15 +668,15 @@
                                 .space()
                                 //.asterisk()
                                 .emitText(declaration.varName).nl();
-                                //.equals()
-                                //.oparen()
-                                //.suffix_t(typeStruct)
-                                //.asterisk()
-                                //.cparen()
-                                //.space()
-                                //.emitText(varName)
-                                //.semicolon()
-                                //.nl();
+                        //.equals()
+                        //.oparen()
+                        //.suffix_t(typeStruct)
+                        //.asterisk()
+                        //.cparen()
+                        //.space()
+                        //.emitText(varName)
+                        //.semicolon()
+                        //.nl();
 
                     } else if (name.startsWith("createLocal")) {
                         // simple declaration
@@ -728,102 +701,127 @@
 
                     } else {
 
-                        if (returnType instanceof ClassType classType) {
-                            ampersand();
+                        if (name.startsWith("createPrivate")) {
+                            LocalArrayDeclaration declaration = localArrayDeclarations.pop();
+                            String varName = declaration.varName + "$private";
+                            String typeStruct = declaration.typeStructName;
+
+//                        var valueOperandSize = invokeOpWrapper.operands().getFirst();
+//                        Integer size = obtainSize(valueOperandSize);
+//                        if (size == null) {
+//                            throw new IllegalStateException("size is null");
+//                        }
+//
+//                        size += 1;
+//
+//                        // Private declaration
+//                        emitText("float")
+//                                .space()
+//                                .emitText(varName)
+//                                .emitText("[")
+//                                .emitText(size.toString())
+//                                .emitText("]")
+//                                .semicolonNl();
+
+                            // Typecast
+                            suffix_t(typeStruct)
+                                    .space()
+                                    //.asterisk()
+                                    .emitText(declaration.varName).nl();
+                            //.equals()
+                            //.oparen()
+                            //.suffix_t(typeStruct)
+                            //.asterisk()
+                            //.cparen()
+                            //.space()
+                            //.emitText(varName)
+                            //.semicolon()
+                            //.nl();
+
+                        } else if (name.startsWith("createLocal")) {
+                            // simple declaration
+                            LocalArrayDeclaration declaration = localArrayDeclarations.pop();
+
+                            String varName = declaration.varName + "$shared";
+                            String type = declaration.typeStructName;
+
+//                        // Obtain the operands:
+//                        List<Value> operands = invokeOpWrapper.operands();
+//
+//                        // Param 0 is the size
+//                        if (operands.isEmpty()) {
+//                            throw new IllegalStateException("create local array expect 2 parameter ");
+//                        }
+//                        Value constantOperand = operands.getFirst();
+//                        int size = obtainSize(constantOperand);
+//
+//                        JavaType typeToGenerate = JavaType.FLOAT; // FIXME
+                            //emitlocalArrayWithSize(varName, size, typeToGenerate);
+                            emitCastToLocal(declaration.typeStructName, declaration.varName, varName, true);
+
+                        } else {
+
+                            if (returnType instanceof ClassType classType) {
+                                ampersand();
                     /* This is way more complicated I think we need to determine the expression type.
 
 
                      sumOfThisStage=sumOfThisStage+&left->anon->value; from    sumOfThisStage += left.anon().value();
 
                      */
-<<<<<<< HEAD
-                        }
-
-                        OpWrapper<?> wrap = OpWrapper.wrap(buildContext.lookup(), instanceResult.op());
-                        boolean isLocal = false;
-                        if (wrap instanceof VarLoadOpWrapper varLoad) {
-                            CoreOp.VarOp resolve = buildContext.scope.resolve(varLoad.operandNAsValue(0));
-                            if (privateAndLocalTypes.contains(resolve.varName())) {
-                                isLocal = true;
                             }
-                        }
-
-                        recurse(buildContext, OpWrapper.wrap(buildContext.lookup(), instanceResult.op()));
-
-                        if (!isLocal) {
-                            rarrow();
-                        } else {
-                            dot();
-                        }
-                        identifier(name);
-
-                        //if (invokeOpWrapper.name().equals("value") || invokeOpWrapper.name().equals("anon")){
-                        //System.out.println("value|anon");
-                        // }
-                        if (returnType instanceof PrimitiveType primitiveType && primitiveType.isVoid()) {
-                            //   setter
-                            switch (operandCount) {
-                                case 2: {
-                                    if (invokeOpWrapper.operandNAsResult(1) instanceof Op.Result result1) {
-                                        equals().recurse(buildContext, OpWrapper.wrap(buildContext.lookup(), result1.op()));
-                                    } else {
+                            OpWrapper<?> wrap = OpWrapper.wrap(buildContext.lookup, instanceResult.op());
+                            boolean isLocal = false;
+                            if (wrap instanceof VarLoadOpWrapper varLoad) {
+                                CoreOp.VarOp resolve = buildContext.scope.resolve(varLoad.op.operands().getFirst());
+                                if (privateAndLocalTypes.contains(resolve.varName())) {
+                                    isLocal = true;
+                                }
+                            }
+
+                            recurse(buildContext, OpWrapper.wrap(buildContext.lookup, instanceResult.op()));
+
+                            if (!isLocal) {
+                                rarrow();
+                            } else {
+                                dot();
+                            }
+                            identifier(name);
+                            //if (invokeOpWrapper.name().equals("value") || invokeOpWrapper.name().equals("anon")){
+                            //System.out.println("value|anon");
+                            // }
+                            if (returnType instanceof PrimitiveType primitiveType && primitiveType.isVoid()) {
+                                //   setter
+                                switch (operandCount) {
+                                    case 2: {
+                                        if (invokeOpWrapper.op.operands().get(1) instanceof Op.Result result1) {
+                                            equals().recurse(buildContext, OpWrapper.wrap(buildContext.lookup, result1.op()));
+                                        } else {
+                                            throw new IllegalStateException("How ");
+                                        }
+                                        break;
+                                    }
+                                    case 3: {
+                                        if (invokeOpWrapper.op.operands().get(1) instanceof Op.Result result1
+                                                && invokeOpWrapper.op.operands().get(2) instanceof Op.Result result2) {
+                                            sbrace(_ -> recurse(buildContext, OpWrapper.wrap(buildContext.lookup, result1.op())));
+                                            equals().recurse(buildContext, OpWrapper.wrap(buildContext.lookup, result2.op()));
+                                        } else {
+                                            throw new IllegalStateException("How ");
+                                        }
+                                        break;
+                                    }
+                                    default: {
                                         throw new IllegalStateException("How ");
                                     }
-                                    break;
                                 }
-                                case 3: {
-                                    if (invokeOpWrapper.operandNAsResult(1) instanceof Op.Result result1
-                                            && invokeOpWrapper.operandNAsResult(2) instanceof Op.Result result2) {
-                                        sbrace(_ -> recurse(buildContext, OpWrapper.wrap(buildContext.lookup(), result1.op())));
-                                        equals().recurse(buildContext, OpWrapper.wrap(buildContext.lookup(), result2.op()));
-                                    } else {
-                                        throw new IllegalStateException("How ");
-                                    }
-                                    break;
+                            } else {
+                                if (invokeOpWrapper.op.operands().size() > 1 && invokeOpWrapper.op.operands().get(1) instanceof Op.Result result1) {
+                                    var rhs = OpWrapper.wrap(buildContext.lookup, result1.op());
+                                    sbrace(_ -> recurse(buildContext, rhs));
+                                } else {
+                                    // This is a simple usage.   So scaleTable->multiScaleAccumRange
                                 }
-                                default: {
-=======
-                    }
-                    recurse(buildContext, OpWrapper.wrap(buildContext.lookup,instanceResult.op()));
-                    rarrow().identifier(name);
-                    //if (invokeOpWrapper.name().equals("value") || invokeOpWrapper.name().equals("anon")){
-                    //System.out.println("value|anon");
-                    // }
-                    if (returnType instanceof PrimitiveType primitiveType && primitiveType.isVoid()) {
-                        //   setter
-                        switch (operandCount) {
-                            case 2: {
-                                if (invokeOpWrapper.op.operands().get(1) instanceof Op.Result result1) {
-                                    equals().recurse(buildContext, OpWrapper.wrap(buildContext.lookup,result1.op()));
-                                } else {
-                                    throw new IllegalStateException("How ");
-                                }
-                                break;
-                            }
-                            case 3: {
-                                if (invokeOpWrapper.op.operands().get(1) instanceof Op.Result result1
-                                        && invokeOpWrapper.op.operands().get(2) instanceof Op.Result result2) {
-                                    sbrace(_ -> recurse(buildContext, OpWrapper.wrap(buildContext.lookup,result1.op())));
-                                    equals().recurse(buildContext, OpWrapper.wrap(buildContext.lookup,result2.op()));
-                                } else {
->>>>>>> 71fc371a
-                                    throw new IllegalStateException("How ");
-                                }
-                            }
-<<<<<<< HEAD
-=======
-                        }
-                    } else {
-                        if (invokeOpWrapper.op.operands().size()>1 && invokeOpWrapper.op.operands().get(1) instanceof Op.Result result1) {
-                            var rhs = OpWrapper.wrap(buildContext.lookup,result1.op());
-                            sbrace(_ -> recurse(buildContext, rhs));
->>>>>>> 71fc371a
-                        } else {
-                            if (invokeOpWrapper.operandNAsResult(1) instanceof Op.Result result1) {
-                                var rhs = OpWrapper.wrap(buildContext.lookup(), result1.op());
-                                sbrace(_ -> recurse(buildContext, rhs));
-                            } else {
-                                // This is a simple usage.   So scaleTable->multiScaleAccumRange
                             }
                         }
                     }
@@ -832,10 +830,9 @@
                 }
             }
         } else {
-<<<<<<< HEAD
             // Detect well-known constructs
             if (name.equals("barrier")) {
-                List<Value> operands = invokeOpWrapper.operands();
+                List<Value> operands = invokeOpWrapper.op.operands();
                 for (Value value : operands) {
                     if (value instanceof Op.Result instanceResult) {
                         FunctionType functionType = instanceResult.op().opType();
@@ -843,14 +840,6 @@
                         // a local barrier.
                         if (functionType.returnType().toString().equals("hat.KernelContext")) {
                             syncBlockThreads();
-=======
-            identifier(name).paren(_ ->
-                    commaSeparated(invokeOpWrapper.op.operands(), (op) -> {
-                        if (op instanceof Op.Result result) {
-                            recurse(buildContext, OpWrapper.wrap(buildContext.lookup,result.op()));
-                        } else {
-                            throw new IllegalStateException("wtf?");
->>>>>>> 71fc371a
                         }
                     }
                 }
@@ -859,7 +848,7 @@
                 String localVarS = declaration.varName + "L";
 
                 // Obtain the operands:
-                List<Value> operands = invokeOpWrapper.operands();
+                List<Value> operands = invokeOpWrapper.op.operands();
                 // Param 0 is `this`.
                 // Param 1 is the argument to the function
                 // obtain first argument:
@@ -888,11 +877,11 @@
             } else {
                 // General case
                 identifier(name).paren(_ ->
-                        commaSeparated(invokeOpWrapper.operands(), (op) -> {
+                        commaSeparated(invokeOpWrapper.op.operands(), (op) -> {
                             if (op instanceof Op.Result result) {
-                                recurse(buildContext, OpWrapper.wrap(buildContext.lookup(), result.op()));
+                                recurse(buildContext, OpWrapper.wrap(buildContext.lookup,result.op()));
                             } else {
-                                throw new IllegalStateException("[ERROR] Illegal State Exception");
+                                throw new IllegalStateException("wtf?");
                             }
                         })
                 );

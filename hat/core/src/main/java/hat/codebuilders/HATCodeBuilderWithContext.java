/*
 * Copyright (c) 2024, Oracle and/or its affiliates. All rights reserved.
 * DO NOT ALTER OR REMOVE COPYRIGHT NOTICES OR THIS FILE HEADER.
 *
 * This code is free software; you can redistribute it and/or modify it
 * under the terms of the GNU General Public License version 2 only, as
 * published by the Free Software Foundation.  Oracle designates this
 * particular file as subject to the "Classpath" exception as provided
 * by Oracle in the LICENSE file that accompanied this code.
 *
 * This code is distributed in the hope that it will be useful, but WITHOUT
 * ANY WARRANTY; without even the implied warranty of MERCHANTABILITY or
 * FITNESS FOR A PARTICULAR PURPOSE.  See the GNU General Public License
 * version 2 for more details (a copy is included in the LICENSE file that
 * accompanied this code).
 *
 * You should have received a copy of the GNU General Public License version
 * 2 along with this work; if not, write to the Free Software Foundation,
 * Inc., 51 Franklin St, Fifth Floor, Boston, MA 02110-1301 USA.
 *
 * Please contact Oracle, 500 Oracle Parkway, Redwood Shores, CA 94065 USA
 * or visit www.oracle.com if you need additional information or have any
 * questions.
 */
package hat.codebuilders;


import hat.dialect.HatBarrierOp;
import hat.dialect.HatLocalVarOp;
import hat.dialect.HatMemoryOp;
import hat.dialect.HatPrivateVarOp;
import hat.ifacemapper.BoundSchema;
import hat.ifacemapper.MappableIface;
import hat.ifacemapper.Schema;
import hat.optools.FuncOpParams;
import hat.optools.OpTk;
import hat.util.StreamMutable;

import jdk.incubator.code.Block;
import jdk.incubator.code.Body;
import jdk.incubator.code.Op;
import jdk.incubator.code.dialect.core.CoreOp;
import jdk.incubator.code.dialect.java.ClassType;
import jdk.incubator.code.dialect.java.JavaOp;
import jdk.incubator.code.dialect.java.JavaType;
import jdk.incubator.code.dialect.java.PrimitiveType;

public abstract class HATCodeBuilderWithContext<T extends HATCodeBuilderWithContext<T>> extends HATCodeBuilder<T> implements BabylonOpBuilder<T> {

    public T type(ScopedCodeBuilderContext buildContext, JavaType javaType) {
        if (OpTk.isAssignable(buildContext.lookup, javaType, MappableIface.class)
                        && javaType instanceof ClassType classType) {
            suffix_t(classType).asterisk();
        } else {
            typeName(javaType.toBasicType().toString());
        }
        return self();
    }

    @Override
    public T varLoadOp(ScopedCodeBuilderContext buildContext, CoreOp.VarAccessOp.VarLoadOp varLoadOp) {
        Op resolve = buildContext.scope.resolve(varLoadOp.operands().getFirst());
        switch (resolve) {
            case CoreOp.VarOp varOp -> varName(varOp);
            case HatMemoryOp hatMemoryOp -> varName(hatMemoryOp);
            case null, default -> {
            }
        }
        return self();
    }

    @Override
    public T varStoreOp(ScopedCodeBuilderContext buildContext, CoreOp.VarAccessOp.VarStoreOp varStoreOp) {
        CoreOp.VarOp varOp = (CoreOp.VarOp) buildContext.scope.resolve(varStoreOp.operands().getFirst());
        varName(varOp).equals();
        parenthesisIfNeeded(buildContext, varStoreOp, ((Op.Result)varStoreOp.operands().get(1)).op());
        return self();
    }

<<<<<<< HEAD
    public record LocalArrayDeclaration(ClassType classType, CoreOp.VarOp varOp) {}
    private final Stack<LocalArrayDeclaration> localArrayDeclarations = new Stack<>();
    private final Set<CoreOp.VarOp> localDataStructures = new HashSet<>();

    private boolean isMappableIFace(ScopedCodeBuilderContext buildContext, JavaType javaType) {
        return (OpTk.isAssignable(buildContext.lookup,javaType, MappableIface.class));
    }

    private void annotateTypeAndName( ClassType classType, CoreOp.VarOp varOp) {
        localArrayDeclarations.push(new LocalArrayDeclaration(classType, varOp));
    }
=======
    public record LocalArrayDeclaration(ClassType classType, HatMemoryOp varOp) {}
>>>>>>> 84d2ea2a

    private void varDeclarationWithInitialization(ScopedCodeBuilderContext buildContext, CoreOp.VarOp varOp) {
        if (buildContext.isVarOpFinal(varOp)) {
            constKeyword().space();
        }
        type(buildContext, (JavaType) varOp.varValueType()).space().varName(varOp).space().equals().space();
        parenthesisIfNeeded(buildContext, varOp, ((Op.Result)varOp.operands().getFirst()).op());
    }

    @Override
    public T varOp(ScopedCodeBuilderContext buildContext, CoreOp.VarOp varOp) {
        if (varOp.isUninitialized()) {
            type(buildContext, (JavaType) varOp.varValueType()).space().varName(varOp);
        } else {
            varDeclarationWithInitialization(buildContext, varOp);
        }
        return self();
    }

    @Override
    public T hatLocalVarOp(ScopedCodeBuilderContext buildContext, HatLocalVarOp hatLocalVarOp) {
        LocalArrayDeclaration localArrayDeclaration = new LocalArrayDeclaration(hatLocalVarOp.classType(), hatLocalVarOp);
        localDeclaration(localArrayDeclaration);
        return self();
    }

    @Override
    public T hatPrivateVarOp(ScopedCodeBuilderContext buildContext, HatPrivateVarOp hatLocalVarOp) {
        LocalArrayDeclaration localArrayDeclaration = new LocalArrayDeclaration(hatLocalVarOp.classType(), hatLocalVarOp);
        privateDeclaration(localArrayDeclaration);
        return self();
    }

    @Override
    public T varOp(ScopedCodeBuilderContext buildContext, CoreOp.VarOp varOp, OpTk.ParamVar paramVar) {
        return self();
    }

    @Override
    public T fieldLoadOp(ScopedCodeBuilderContext buildContext, JavaOp.FieldAccessOp.FieldLoadOp fieldLoadOp) {
        if (OpTk.isKernelContextAccess(fieldLoadOp)) {
            identifier("kc").rarrow().fieldName(fieldLoadOp);
        } else if (fieldLoadOp.operands().isEmpty() && fieldLoadOp.result().type() instanceof PrimitiveType) {
            Object value = OpTk.getStaticFinalPrimitiveValue(buildContext.lookup,fieldLoadOp);
            literal(value.toString());
        } else {
            throw new IllegalStateException("What is this field load ?" + fieldLoadOp);
        }
        return self();
    }

    @Override
    public T fieldStoreOp(ScopedCodeBuilderContext buildContext, JavaOp.FieldAccessOp.FieldStoreOp fieldStoreOp) {
        return self();
    }


    @Override
    public T unaryOp(ScopedCodeBuilderContext buildContext, JavaOp.UnaryOp unaryOp) {
        symbol(unaryOp).parenthesisIfNeeded(buildContext, unaryOp, ((Op.Result)unaryOp.operands().getFirst()).op());
        return self();
    }

    @Override
    public T binaryOp(ScopedCodeBuilderContext buildContext, JavaOp.BinaryOp binaryOp) {
        parenthesisIfNeeded(buildContext, binaryOp, OpTk.lhsResult(binaryOp).op());
        symbol(binaryOp);
        parenthesisIfNeeded(buildContext, binaryOp, OpTk.rhsResult(binaryOp).op());
        return self();
    }


    @Override
    public T conditionalOp(ScopedCodeBuilderContext buildContext, JavaOp.JavaConditionalOp logicalOp) {
        OpTk.lhsOps(logicalOp).stream().filter(o -> o instanceof CoreOp.YieldOp).forEach(o ->  recurse(buildContext, o));
        space().symbol(logicalOp).space();
        OpTk.rhsOps(logicalOp).stream().filter(o -> o instanceof CoreOp.YieldOp).forEach(o-> recurse(buildContext, o));
        return self();
    }

    @Override
    public T binaryTestOp(ScopedCodeBuilderContext buildContext, JavaOp.BinaryTestOp binaryTestOp) {
        parenthesisIfNeeded(buildContext, binaryTestOp, OpTk.lhsResult(binaryTestOp).op());
        symbol(binaryTestOp);
        parenthesisIfNeeded(buildContext, binaryTestOp, OpTk.rhsResult(binaryTestOp).op());
        return self();
    }

    @Override
    public T convOp(ScopedCodeBuilderContext buildContext, JavaOp.ConvOp convOp) {
        if (convOp.resultType() == JavaType.DOUBLE) {
            paren(_ -> type(buildContext,JavaType.FLOAT)); // why double to float?
        } else {
            paren(_ -> type(buildContext,(JavaType)convOp.resultType()));
        }
        parenthesisIfNeeded(buildContext, convOp, OpTk.result(convOp).op());
        return self();
    }

    @Override
    public T constantOp(ScopedCodeBuilderContext buildContext, CoreOp.ConstantOp constantOp) {
        if (constantOp.value() == null) {
            nullConst();
        } else {
            literal(constantOp.value().toString());
        }
        return self();
    }

    @Override
    public T yieldOp(ScopedCodeBuilderContext buildContext, CoreOp.YieldOp yieldOp) {
        if (yieldOp.operands().getFirst() instanceof Op.Result result) {
            recurse(buildContext, result.op());
        }
        return self();
    }

    @Override
    public T lambdaOp(ScopedCodeBuilderContext buildContext, JavaOp.LambdaOp lambdaOp) {
        return comment("/*LAMBDA*/");
    }

    @Override
    public T tupleOp(ScopedCodeBuilderContext buildContext, CoreOp.TupleOp tupleOp) {
        separated(tupleOp.operands(),(_)->commaSpace(),operand->{
            if (operand instanceof Op.Result result) {
                recurse(buildContext, result.op());
            } else {
                comment("/*nothing to tuple*/");
            }
        });
        return self();
    }



    @Override
    public T funcCallOp(ScopedCodeBuilderContext buildContext, CoreOp.FuncCallOp funcCallOp) {
        funcName(funcCallOp);
        paren(_ ->
            separated(funcCallOp.operands().stream()
                    .filter(e->e instanceof Op.Result ).map(e->(Op.Result)e),(_)->commaSpace(), result ->
                     recurse(buildContext,result.op())
            )
        );
        return self();
    }

    @Override
    public T labeledOp(ScopedCodeBuilderContext buildContext, JavaOp.LabeledOp labeledOp) {
        var labelNameOp = labeledOp.bodies().getFirst().entryBlock().ops().getFirst();
        CoreOp.ConstantOp constantOp = (CoreOp.ConstantOp) labelNameOp;
        literal(constantOp.value().toString()).colon().nl();
        var forLoopOp = labeledOp.bodies().getFirst().entryBlock().ops().get(1);
        recurse(buildContext,forLoopOp);
        return self();
    }

    public T breakOp(ScopedCodeBuilderContext buildContext, JavaOp.BreakOp breakOp) {
        breakKeyword();
        if (!breakOp.operands().isEmpty() && breakOp.operands().getFirst() instanceof Op.Result result) {
            space();
            if (result.op() instanceof CoreOp.ConstantOp c) {
                literal(c.value().toString());
            }
        }
        return self();
    }

    public T continueOp(ScopedCodeBuilderContext buildContext, JavaOp.ContinueOp continueOp) {
        if (!continueOp.operands().isEmpty()
                && continueOp.operands().getFirst() instanceof Op.Result result
                && result.op() instanceof CoreOp.ConstantOp c
        ) {
            continueKeyword().space().literal(c.value().toString());
        } else if (buildContext.scope.parent instanceof ScopedCodeBuilderContext.ForScope) {
            // nope
        } else {
            continueKeyword();
        }

        return self();
    }

    @Override
    public T ifOp(ScopedCodeBuilderContext buildContext, JavaOp.IfOp ifOp) {
        buildContext.ifScope(ifOp, () -> {
            var lastWasBody = StreamMutable.of(false);
            var i = StreamMutable.of(0);
            // We probably should just use a regular for loop here ;)
            ifOp.bodies().forEach(b->{
                int idx = i.get();
                if (b.yieldType() instanceof JavaType javaType && javaType == JavaType.VOID) {
                    if (ifOp.bodies().size() > idx && ifOp.bodies().get(idx).entryBlock().ops().size() > 1){
                        if (lastWasBody.get()) {
                            elseKeyword();
                        }
                        braceNlIndented(_ ->
                                separated(OpTk.statements(ifOp.bodies().get(idx).entryBlock()),(_)->nl(), root->
                                        statement(buildContext,root)
                                )
                        );
                    }
                    lastWasBody.set(true);
                } else {
                    if (idx>0) {
                        elseKeyword().space();
                    }
                    ifKeyword().paren(_ ->
                            ifOp.bodies().get(idx).entryBlock()            // get the entryblock if bodies[c.value]
                                    .ops().stream().filter(o->o instanceof CoreOp.YieldOp) // we want all the yields
                                    .forEach((yield) -> recurse(buildContext, yield))
                    );
                    lastWasBody.set(false);
                }
                i.set(i.get()+1);
            });
        });
        return self();
    }




    @Override
    public T whileOp(ScopedCodeBuilderContext buildContext, JavaOp.WhileOp whileOp) {
        whileKeyword().paren(_ ->
                OpTk.condBlock(whileOp).ops().stream().filter(o -> o instanceof CoreOp.YieldOp)
                        .forEach(o -> recurse(buildContext, o))
        );
        braceNlIndented(_ ->
                separated(OpTk.statements(whileOp),(_)->nl(), statement->statement(buildContext,statement)
                       // recurse(buildContext, root).semicolonIf(!OpTk.isStructural(root))
                )
        );
        return self();
    }

    @Override
    public T forOp(ScopedCodeBuilderContext buildContext, JavaOp.ForOp forOp) {
        buildContext.forScope(forOp, () ->
                forKeyword().paren(_ -> {
                    OpTk.initBlock(forOp).ops().stream().filter(o -> o instanceof CoreOp.YieldOp).forEach(o -> recurse(buildContext, o));
                    semicolon().space();
                    OpTk.condBlock(forOp).ops().stream().filter(o -> o instanceof CoreOp.YieldOp).forEach(o -> recurse(buildContext, o));
                    semicolon().space();
                    separated(OpTk.statements(OpTk.mutateBlock(forOp)), (_)->commaSpace(),
                            op -> recurse(buildContext, op)
                    );
                }).braceNlIndented(_ ->
                        separated(OpTk.statements(forOp), (_)->nl(),statement ->statement(buildContext,statement)
                              //  root-> recurse(buildContext, root).semicolonIf(!OpTk.isStructural(root))
                        )
                )
        );
        return self();
    }


    public T typedef(BoundSchema<?> boundSchema, Schema.IfaceType ifaceType) {
        typedefKeyword().space().structOrUnion(ifaceType instanceof Schema.IfaceType.Struct)
                .space().suffix_s(ifaceType.iface.getSimpleName()).braceNlIndented(_ -> {
                    int fieldCount = ifaceType.fields.size();
                    var fieldIdx = StreamMutable.of(0);
                    separated(ifaceType.fields,(_)->nl(), field->{
                        boolean isLast =fieldIdx.get() == fieldCount - 1;
                        if (field instanceof Schema.FieldNode.AbstractPrimitiveField primitiveField) {
                            typeName(primitiveField.type.getSimpleName());
                            space().typeName(primitiveField.name);
                            if (primitiveField instanceof Schema.FieldNode.PrimitiveArray array) {
                                if (array instanceof Schema.FieldNode.PrimitiveFieldControlledArray fieldControlledArray) {
                                    if (isLast && ifaceType.parent == null) {
                                        sbrace(_ -> literal(1));
                                    } else {
                                        boolean[] done = new boolean[]{false};
                                        if (boundSchema != null) {
                                            boundSchema.boundArrayFields().forEach(a -> {
                                                if (a.field.equals(array)) {
                                                    sbrace(_ -> literal(a.len));
                                                    done[0] = true;
                                                }
                                            });
                                            if (!done[0]) {
                                                throw new IllegalStateException("we need to extract the array size hat kind of array ");
                                            }
                                        }else {
                                            throw new IllegalStateException("bound schema is null  !");
                                        }
                                    }
                                } else if (array instanceof Schema.FieldNode.PrimitiveFixedArray fixed) {
                                    sbrace(_ -> literal(Math.max(1, fixed.len)));
                                } else {
                                    throw new IllegalStateException("what kind of array ");
                                }
                            }
                        } else if (field instanceof Schema.FieldNode.AbstractIfaceField ifaceField) {
                            suffix_t(ifaceField.ifaceType.iface.getSimpleName());
                            space().typeName(ifaceField.name);
                            if (ifaceField instanceof Schema.FieldNode.IfaceArray array) {
                                if (array instanceof Schema.FieldNode.IfaceFieldControlledArray fieldControlledArray) {
                                    if (isLast && ifaceType.parent == null) {
                                        sbrace(_ -> literal(1));
                                    } else {
                                        if (boundSchema != null) {
                                            boolean[] done = new boolean[]{false};
                                            boundSchema.boundArrayFields().forEach(a -> {
                                                if (a.field.equals(ifaceField)) {
                                                    sbrace(_ -> literal(a.len));
                                                    done[0] = true;
                                                }
                                            });
                                            if (!done[0]) {
                                                throw new IllegalStateException("we need to extract the array size hat kind of array ");
                                            }
                                        }else {
                                        throw new IllegalStateException("bound schema is null  !");
                                        }
                                    }
                                } else if (array instanceof Schema.FieldNode.IfaceFixedArray fixed) {
                                    sbrace(_ -> literal(Math.max(1, fixed.len)));
                                } else {
                                    throw new IllegalStateException("what kind of array ");
                                }
                            }
                        } else if (field instanceof Schema.SchemaNode.Padding padding) {
                            emitText(padding.toC99()).semicolon().nl();
                        } else {
                            throw new IllegalStateException("hmm");
                        }
                        semicolon();
                        fieldIdx.set(fieldIdx.get()+1);
                    });
                }).suffix_t(ifaceType.iface.getSimpleName()).semicolon().nl().nl();
        return self();
    }

    public T atomicInc(ScopedCodeBuilderContext buildContext, Op.Result instanceResult, String name) {
        throw new IllegalStateException("atomicInc not implemented");
    }

    @Override
    public T barrier(ScopedCodeBuilderContext buildContext, HatBarrierOp barrierOp) {
        return syncBlockThreads();
    }

    @Override
    public T invokeOp(ScopedCodeBuilderContext buildContext, JavaOp.InvokeOp invokeOp) {
        if (OpTk.isIfaceBufferMethod(buildContext.lookup, invokeOp)) {
            if (invokeOp.operands().size() == 1
                    && OpTk.funcName(invokeOp) instanceof String funcName
                    && funcName.startsWith("atomic")
                    && funcName.endsWith("Inc")
                    && OpTk.javaReturnType(invokeOp).equals(JavaType.INT)) {
                // this is a bit of a hack for atomics.
                if (invokeOp.operands().getFirst() instanceof Op.Result instanceResult) {
                    atomicInc(buildContext, instanceResult, funcName.substring(0, funcName.length() - "Inc".length()));
                } else {
                    throw new IllegalStateException("bad atomic");
                }
            } else {
               if (invokeOp.operands().getFirst() instanceof Op.Result instanceResult) {
                /*
                We have three types of returned values from an ifaceBuffer
                A primitive
                    int id = stage.firstTreeId(); -> stage->firstTreeId;

                Or a sub interface from an array
                     Tree tree = cascade.tree(treeIdx); -> Tree_t * tree = &cascade->tree[treeIdx]
                                                        ->               = cascade->tree + treeIdx;

                Or a sub interface from a field

                var left = feature.left();              ->  LinkOrValue_t * left= &feature->left

                                -
                    if (left.hasValue()) {                  left->hasValue
                        sum += left.anon().value();         left->anon.value;
                        feature = null; // loop ends
                    } else {
                        feature = cascade.feature(tree.firstFeatureId() + left.anon().featureId());
                    }
                 sumOfThisStage += left.anon().value();


                For a primitive we know that the accessor refers to a field so we just  map
                         stage.firstTreeId() -> stage->firstTreeId;

                For the sub interface we need to treat the call
                          cascade.tree(treeIdx);

                As an array index into cascade->tree[] that returns a typedef of Tree_t
                so we need to prefix with an & to return a Tree_t ptr
                          &cascade->tree[treeIdx]

                 of course we could return
                          cascade->tree + treeIdx;
                 */
                    if (OpTk.javaReturnType(invokeOp) instanceof ClassType) { // isAssignable?
                        ampersand();
                        /* This is way more complicated I think we need to determine the expression type.
                         * sumOfThisStage=sumOfThisStage+&left->anon->value; from    sumOfThisStage += left.anon().value();
                         */
                    }



                    recurse(buildContext, instanceResult.op());

                    // Check if the varOpLoad that could follow corresponds to a local/private type
                    boolean isLocalOrPrivateDS = false;
                    if (instanceResult.op() instanceof CoreOp.VarAccessOp.VarLoadOp varLoadOp) {
                        Op resolve = buildContext.scope.resolve(varLoadOp.operands().getFirst());
                        //if (localDataStructures.contains(resolve)) {
                        if (resolve instanceof HatMemoryOp) {
                            isLocalOrPrivateDS = true;
                        }
                    }

                    either(isLocalOrPrivateDS, CodeBuilder::dot, CodeBuilder::rarrow);

                    funcName(invokeOp);

                    if (OpTk.javaReturnTypeIsVoid(invokeOp)) {
                        //   setter
                        switch (invokeOp.operands().size()) {
                            case 2: {
                                if (invokeOp.operands().get(1) instanceof Op.Result result1) {
                                    equals().recurse(buildContext, result1.op());
                                } else {
                                    throw new IllegalStateException("How ");
                                }
                                break;
                            }
                            case 3: {
                                if (invokeOp.operands().get(1) instanceof Op.Result result1
                                        && invokeOp.operands().get(2) instanceof Op.Result result2) {
                                    sbrace(_ -> recurse(buildContext, result1.op()));
                                    equals().recurse(buildContext, result2.op());
                                } else {
                                    throw new IllegalStateException("How ");
                                }
                                break;
                            }
                            default: {
                                throw new IllegalStateException("How ");
                            }
                        }
                    } else {
                        if (OpTk.resultOrNull(invokeOp,1) instanceof Op.Result result1) {
                            sbrace(_ -> recurse(buildContext, result1.op()));
                        } else {
                            // This is a simple usage.   So scaleTable->multiScaleAccumRange
                        }
                    }
                } else {
                    throw new IllegalStateException("[Illegal] Expected a parameter for the InvokOpWrapper Node");
                }
            }
        } else {
            // General case
            funcName(invokeOp).paren(_ ->
                    separated(invokeOp.operands(), ($) -> $.comma().space(), (op) -> {
                        if (op instanceof Op.Result result) {
                            recurse(buildContext, result.op());
                        }
                    })
            );
        }
        return self();
    }



    public abstract T privateDeclaration(LocalArrayDeclaration localArrayDeclaration);

    public abstract T localDeclaration(LocalArrayDeclaration localArrayDeclaration);

    public abstract T syncBlockThreads();

    @Override
    public T conditionalExpressionOp(ScopedCodeBuilderContext buildContext, JavaOp.ConditionalExpressionOp ternaryOp) {
        OpTk.condBlock(ternaryOp).ops().stream().filter(o -> o instanceof CoreOp.YieldOp).forEach(o -> recurse(buildContext, o));
        questionMark();
        OpTk.thenBlock(ternaryOp).ops().stream().filter(o -> o instanceof CoreOp.YieldOp).forEach(o -> recurse(buildContext, o));
        colon();
        OpTk.elseBlock(ternaryOp).ops().stream().filter(o -> o instanceof CoreOp.YieldOp).forEach(o -> recurse(buildContext, o));
        return self();
    }

    /**
     * Wrap paren() of precedence of op is higher than parent.
     *
     * @param buildContext
     * @param parent
     * @param child
     */
    @Override
    public T parenthesisIfNeeded(ScopedCodeBuilderContext buildContext, Op parent, Op child) {
        return parenWhen(OpTk.needsParenthesis(parent,child), _ -> recurse(buildContext, child));
    }

    @Override
    public T returnOp(ScopedCodeBuilderContext buildContext, CoreOp.ReturnOp returnOp) {
        returnKeyword().when(!returnOp.operands().isEmpty(),
                        $-> $.space().parenthesisIfNeeded(buildContext, returnOp, OpTk.result(returnOp).op())
                );
        return self();
    }

    public T statement(ScopedCodeBuilderContext buildContext,Op op) {
        recurse(buildContext, op);
        if (switch (op){
                case JavaOp.ForOp _ -> false;
                case JavaOp.WhileOp _ -> false;
                case JavaOp.IfOp _ -> false;
                case JavaOp.LabeledOp _ -> false;
                case JavaOp.YieldOp _ -> false;
                case CoreOp.TupleOp _ ->false;
                default -> true;
            }
        ){
            semicolon();
        }
        return self();
    }

    public T suffix_t(ClassType type){
        String name = type.toClassName();
        int dotIdx = name.lastIndexOf('.');
        int dollarIdx = name.lastIndexOf('$');
        int idx = Math.max(dotIdx, dollarIdx);
        if (idx > 0) {
            name = name.substring(idx + 1);
        }
        return suffix_t(name);
    }
    public T declareParam(ScopedCodeBuilderContext buildContext, FuncOpParams.Info param){
        return   type(buildContext,(JavaType) param.parameter.type()).space().varName(param.varOp);
    }
}<|MERGE_RESOLUTION|>--- conflicted
+++ resolved
@@ -77,21 +77,7 @@
         return self();
     }
 
-<<<<<<< HEAD
-    public record LocalArrayDeclaration(ClassType classType, CoreOp.VarOp varOp) {}
-    private final Stack<LocalArrayDeclaration> localArrayDeclarations = new Stack<>();
-    private final Set<CoreOp.VarOp> localDataStructures = new HashSet<>();
-
-    private boolean isMappableIFace(ScopedCodeBuilderContext buildContext, JavaType javaType) {
-        return (OpTk.isAssignable(buildContext.lookup,javaType, MappableIface.class));
-    }
-
-    private void annotateTypeAndName( ClassType classType, CoreOp.VarOp varOp) {
-        localArrayDeclarations.push(new LocalArrayDeclaration(classType, varOp));
-    }
-=======
     public record LocalArrayDeclaration(ClassType classType, HatMemoryOp varOp) {}
->>>>>>> 84d2ea2a
 
     private void varDeclarationWithInitialization(ScopedCodeBuilderContext buildContext, CoreOp.VarOp varOp) {
         if (buildContext.isVarOpFinal(varOp)) {

--- conflicted
+++ resolved
@@ -522,14 +522,9 @@
     public <I> T barSeparated(Iterable<I> iterable, Consumer<I> consumer) {
         return separated(iterable, _ -> bar(), consumer);
     }
-<<<<<<< HEAD
 
     public <I> T semicolonNlSeparated(Iterable<I> iterable, Consumer<I> consumer) {
-        return separated(iterable, _ -> semicolonNl(), consumer);
-=======
-    public <I> T semicolonNlSeparated(Iterable<I> iterable,  Consumer<I> consumer) {
-        return separated(iterable,_->semicolonNl(),consumer).semicolon();
->>>>>>> 634b8bf4
+        return separated(iterable, _ -> semicolonNl(), consumer).semicolon();
     }
 
     public <I> T nlSeparated(Iterable<I> iterable, Consumer<I> consumer) {
@@ -589,10 +584,6 @@
         return typeName("char");
     }
 
-    public final T ushort() {
-        return typeName("ushort");
-    }
-
     public final T s08Type(String name) {
         return s08Type().space().identifier(name);
     }
@@ -603,10 +594,6 @@
 
     public final T f32Type(String identifier) {
         return f32Type().space().identifier(identifier);
-    }
-
-    public final T ushortType(String identifier) {
-        return ushort().space().identifier(identifier);
     }
 
     public final T s64Type() {
@@ -700,7 +687,7 @@
     }
 
     public final T sizeArray(int size) {
-        return osbrace().constant(Integer.toString(size)).csbrace();
+        return sbrace( _ -> constant(Integer.toString(size)));
     }
 
 }
/*
 * Copyright (c) 2025, Oracle and/or its affiliates. All rights reserved.
 * DO NOT ALTER OR REMOVE COPYRIGHT NOTICES OR THIS FILE HEADER.
 *
 * This code is free software; you can redistribute it and/or modify it
 * under the terms of the GNU General Public License version 2 only, as
 * published by the Free Software Foundation.  Oracle designates this
 * particular file as subject to the "Classpath" exception as provided
 * by Oracle in the LICENSE file that accompanied this code.
 *
 * This code is distributed in the hope that it will be useful, but WITHOUT
 * ANY WARRANTY; without even the implied warranty of MERCHANTABILITY or
 * FITNESS FOR A PARTICULAR PURPOSE.  See the GNU General Public License
 * version 2 for more details (a copy is included in the LICENSE file that
 * accompanied this code).
 *
 * You should have received a copy of the GNU General Public License version
 * 2 along with this work; if not, write to the Free Software Foundation,
 * Inc., 51 Franklin St, Fifth Floor, Boston, MA 02110-1301 USA.
 *
 * Please contact Oracle, 500 Oracle Parkway, Redwood Shores, CA 94065 USA
 * or visit www.oracle.com if you need additional information or have any
 * questions.
 */
package hat.dialect;

import jdk.incubator.code.CopyContext;
import jdk.incubator.code.Op;
import jdk.incubator.code.OpTransformer;
import jdk.incubator.code.TypeElement;
import jdk.incubator.code.Value;
import jdk.incubator.code.dialect.core.CoreOp;

import java.util.List;
import java.util.Map;

public class HATVectorSelectStoreOp extends HATVectorOp {

    private final TypeElement elementType;
    private final int lane;
    private final CoreOp.VarOp resultVarOp;

    public HATVectorSelectStoreOp(String varName, TypeElement typeElement, int lane, CoreOp.VarOp resultVarOp, List<Value> operands) {
<<<<<<< HEAD
        super(varName, typeElement, typeElement, -1, operands);
=======
        super(varName, typeElement, -1, operands);
>>>>>>> 420c933a
        this.elementType = typeElement;
        this.lane = lane;
        this.resultVarOp = resultVarOp;
    }

    public HATVectorSelectStoreOp(HATVectorSelectStoreOp that, CopyContext cc) {
        super(that, cc);
        this.elementType = that.elementType;
        this.lane = that.lane;
        this.resultVarOp = that.resultVarOp;
    }

    @Override
    public Op transform(CopyContext copyContext, OpTransformer opTransformer) {
        return new HATVectorSelectStoreOp(this, copyContext);
    }

    @Override
    public TypeElement resultType() {
        return elementType;
    }

    @Override
    public Map<String, Object> externalize() {
        return Map.of("hat.dialect.vselect.store." + lane, elementType);
    }

    public String mapLane() {
        return super.mapLane(lane);
    }

    public CoreOp.VarOp resultValue() {
        return resultVarOp;
    }

}<|MERGE_RESOLUTION|>--- conflicted
+++ resolved
@@ -41,11 +41,7 @@
     private final CoreOp.VarOp resultVarOp;
 
     public HATVectorSelectStoreOp(String varName, TypeElement typeElement, int lane, CoreOp.VarOp resultVarOp, List<Value> operands) {
-<<<<<<< HEAD
         super(varName, typeElement, typeElement, -1, operands);
-=======
-        super(varName, typeElement, -1, operands);
->>>>>>> 420c933a
         this.elementType = typeElement;
         this.lane = lane;
         this.resultVarOp = resultVarOp;

--- conflicted
+++ resolved
@@ -31,12 +31,9 @@
 
 import java.util.List;
 
-<<<<<<< HEAD
-public abstract class HATVectorOp extends HATOp implements VarLikeOp {
-=======
-public abstract sealed class HATVectorOp extends HATOp implements HATVarOp permits HATVectorBinaryOp, HATVectorLoadOp, HATVectorMakeOfOp, HATVectorOfOp, HATVectorSelectLoadOp, HATVectorSelectStoreOp, HATVectorStoreView, HATVectorVarLoadOp, HATVectorVarOp {
->>>>>>> 91154887
 
+public abstract sealed class HATVectorOp extends HATOp implements VarLikeOp permits HATVectorBinaryOp, HATVectorLoadOp, HATVectorMakeOfOp, HATVectorOfOp, HATVectorSelectLoadOp, HATVectorSelectStoreOp, HATVectorStoreView, HATVectorVarLoadOp, HATVectorVarOp {
+    
     // TODO all these fields should be final
     private  String varName;
     private final TypeElement resultType;

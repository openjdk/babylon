--- conflicted
+++ resolved
@@ -29,74 +29,6 @@
 
 void main(String[] args) {
     var layout = """
-<<<<<<< HEAD
-            └──./
-                ├──hat                                      //  All build scripts in each case 'foo' has java options for (and points to) 'foo.java'
-                │    ├──bld                                 //  --enable-preview --source 25 hat/bld.java
-                │    ├──bld.java
-                │    ├──run                                 //  --enable-preview --source 25 hat/run.java
-                │    ├──run.java
-                │    └──Script                              //  Contains all the tools for building
-                │
-                ├──build/                                   // All jars, native libs and executables
-                │    └──cmake-build-debug/                  // All intermediate cmake artifacts
-                │        ├── hat-*wrap-1.0.jar              // Wrapper jars around extracted * (clwrap, glwrap, cuwrap)
-                │        ├── hat-core-1.0.jar               // Base hat jar
-                │        ├── hat-example-*-1.0.jar          // Example jars (hat-example-nbody-1.0.jar, hat-example-life-1.0.jar)
-                │        ├── hat-jextracted-opencl-1.0.jar  // Raw jextracted jars (hat-jextracted-opencl-1.0.jar ....)
-                │        ├── lib*_backend.[dylib|so]        // ffi library backends
-                │        └── *(no suffix)                   // various generated executables (opencl_info, cuda_info, cuda_squares)
-                ├──extractions/
-                │   ├──CMakeFiles.txt
-                │   ├── opencl/                             // Maven style layout
-                │   │   ├── CMakeFiles.txt
-                │   │   └── src/main/java/opencl            // created by cmake
-                │   ├── cuda/                               // Maven style layout
-                │   │   ├── CMakeFiles.txt
-                │   │   └── src/main/java/cuda              // created by cmake
-                │   └── opengl/                             // Maven style layout
-                │       ├── CMakeFiles.txt
-                │       └── src/main/java/opengl            // created by cmake
-                ├──wrap/
-                │    └──wrap/
-                │         ├──wrap/                          // Maven style layout
-                │         ├──clwrap/                        // Maven style layout
-                │         ├──glwrap/                        // Maven style layout
-                │         └──cuwrap/                        // Maven style layout
-                │
-                ├──hat-core                                 // Maven style layout
-                │    ├──src/main/java
-                │    │    └──hat/
-                │    │
-                │    └──src/main/test
-                │         └──hat/
-                │
-                ├──backends
-                │    ├──java
-                │    │    ├──mt                             // Maven style layout
-                │    │    └──seq                            // Maven style layout
-                │    ├──jextracted
-                │    │    └──opencl                         // Maven style layout
-                │    └──ffi
-                │         ├──opencl                         // Maven style layout with cmake
-                │         ├──ptx                            // Maven style layout with cmake
-                │         ├──mock                           // Maven style layout with cmake
-                │         ├──spirv                          // Maven style layout with cmake
-                │         ├──cuda                           // Maven style layout with cmake
-                │         └──hip                            // Maven style layout with cmake
-                │
-                └──examples
-                     ├──mandel                              // Maven style layout
-                     ├──squares                             // Maven style layout
-                     ├──heal                                // Maven style layout
-                     ├──life                                // Maven style layout
-                     ├──nbody                               // Maven style layout
-                     ├──experiments                         // Maven style layout
-                     ├──violajones                          // Maven style layout
-                     └──matmul                              // Maven style layout
-            """;
-    class Artifacts {
-=======
        └──./
            ├──hat                                      //  All build scripts in each case 'foo' has java options for (and points to) 'foo.java'
            │    ├──bld                                 //  --enable-preview --source 26 hat/bld.java
@@ -159,10 +91,10 @@
                 ├──life                                // Maven style layout
                 ├──nbody                               // Maven style layout
                 ├──experiments                         // Maven style layout
-                └──violajones                          // Maven style layout
+                ├──violajones                          // Maven style layout
+                └──matmul                              // Maven style layout
        """;
     class Artifacts{
->>>>>>> b5064081
         static Script.MavenStyleProject javaSeqBackend;
         static Script.MavenStyleProject javaMTBackend;
         static Script.MavenStyleProject exampleNbody;
@@ -212,7 +144,7 @@
                 jextractedOpenCLDir,
                 "hat-jextracted-opencl-1.0.jar"
         );
-    } else {
+    }else{
         print("no src for jextractedOpenCL");
     }
 
@@ -221,7 +153,7 @@
         Artifacts.jextractedOpenGL = buildDir.mavenStyleBuild(
                 jextractedOpenGLDir,
                 "hat-jextracted-opengl-1.0.jar");
-    } else {
+    }else{
         print("no src for jextractedOpenGL");
     }
 
@@ -241,43 +173,43 @@
             "hat-wrap-1.0.jar"
     );
 
-    if (Artifacts.jextractedOpenCL != null) {
-        Artifacts.clWrap = buildDir.mavenStyleBuild(
-                wrapsDir.dir("clwrap"), "hat-clwrap-1.0.jar",
-                Artifacts.wrap, Artifacts.hatCore, Artifacts.jextractedOpenCL
-        );
-    }
-
-    // on jetson
-    // ls extractions/opengl/src/main/java/opengl/glutKeyboardFunc*
-    //  -> extractions/opengl/src/main/java/opengl/glutKeyboardFunc$callback.java
-    //  so we exclude "^.*/wrap/glwrap/GLFuncEventHandler\\.java$"
-    // on mac
-    //    ls extractions/opengl/src/main/java/opengl/glutKeyboardFunc*
-    //  -> extractions/opengl/src/main/java/opengl/glutKeyboardFunc$func.java
-    //  So we exclude  "^.*/wrap/glwrap/GLCallbackEventHandler\\.java$"
-    //
-
-    if (Artifacts.jextractedOpenGL != null && Artifacts.jextractedOpenGL.jarFile.exists()) {
-        String exclude = null;
-        if (!Artifacts.jextractedOpenGL.jarFile.select(Script.Regex.of("^.*glutKeyboardFunc\\$func.class$")).isEmpty()) {
-            exclude = "Callback";
-        } else if (!Artifacts.jextractedOpenGL.jarFile.select(Script.Regex.of("^.*glutKeyboardFunc\\$callback.class$")).isEmpty()) {
-            exclude = "Func";
-        } else {
-            println("We can't build glwrap because we need to exclude one of GLFuncEventHandler or GLCallbackEventHandler something");
-        }
-        if (exclude != null) {
-            final var excludeMeSigh = "^.*/wrap/glwrap/GL" + exclude + "EventHandler\\.java$";
-            Artifacts.glWrap = Script.mavenStyleProject(buildDir,
-                    wrapsDir.dir("glwrap"),
-                    buildDir.jarFile("hat-glwrap-1.0.jar"),
-                    Artifacts.wrap, Artifacts.hatCore, Artifacts.jextractedOpenGL
-            ).buildExcluding(javaSrc -> javaSrc.matches(excludeMeSigh));
-        }
-    }
-
-    if (false && Artifacts.jextractedCuda != null) {
+    if (Artifacts.jextractedOpenCL != null){
+    Artifacts.clWrap = buildDir.mavenStyleBuild(
+            wrapsDir.dir("clwrap"), "hat-clwrap-1.0.jar",
+            Artifacts.wrap, Artifacts.hatCore, Artifacts.jextractedOpenCL
+    );
+}
+// on jetson
+// ls extractions/opengl/src/main/java/opengl/glutKeyboardFunc*
+//  -> extractions/opengl/src/main/java/opengl/glutKeyboardFunc$callback.java
+//  so we exclude "^.*/wrap/glwrap/GLFuncEventHandler\\.java$"
+// on mac
+//    ls extractions/opengl/src/main/java/opengl/glutKeyboardFunc*
+//  -> extractions/opengl/src/main/java/opengl/glutKeyboardFunc$func.java
+//  So we exclude  "^.*/wrap/glwrap/GLCallbackEventHandler\\.java$"
+//
+
+if (Artifacts.jextractedOpenGL != null
+        && Artifacts.jextractedOpenGL.jarFile.exists()) {
+    String exclude = null;
+    if (!Artifacts.jextractedOpenGL.jarFile.select(Script.Regex.of("^.*glutKeyboardFunc\\$func.class$")).isEmpty()) {
+        exclude = "Callback";
+    }else if (!Artifacts.jextractedOpenGL.jarFile.select(Script.Regex.of("^.*glutKeyboardFunc\\$callback.class$")).isEmpty()) {
+        exclude = "Func";
+    }else {
+        println("We can't build glwrap because we need to exclude one of GLFuncEventHandler or GLCallbackEventHandler something");
+    }
+    if (exclude != null) {
+        final var excludeMeSigh = "^.*/wrap/glwrap/GL"+exclude+"EventHandler\\.java$";
+        Artifacts.glWrap = Script.mavenStyleProject(buildDir,
+                wrapsDir.dir("glwrap"),
+                buildDir.jarFile("hat-glwrap-1.0.jar"),
+                Artifacts.wrap, Artifacts.hatCore, Artifacts.jextractedOpenGL
+        ).buildExcluding(javaSrc -> javaSrc.matches(excludeMeSigh));
+    }
+}
+
+    if (false && Artifacts.jextractedCuda != null ) {
         Artifacts.cuWrap = buildDir.mavenStyleBuild(
                 wrapsDir.dir("cuwrap"), "hat-cuwrap-1.0.jar",
                 Artifacts.jextractedCuda
@@ -292,17 +224,17 @@
             Artifacts.hatCore
     );
 
-    if (ffiBackendsDir.optionalDir("opencl") instanceof Script.DirEntry ffiBackendDir) {
+    if (ffiBackendsDir.optionalDir("opencl") instanceof Script.DirEntry ffiBackendDir ) {
         Artifacts.ffiBackendOpenCL = buildDir.mavenStyleBuild(
                 ffiBackendDir,
-                "hat-backend-ffi-" + ffiBackendDir.fileName() + "-1.0.jar",
+                "hat-backend-ffi-"+ffiBackendDir.fileName()+ "-1.0.jar",
                 Artifacts.hatCore, Artifacts.ffiBackendShared
         );
     }
     if (ffiBackendsDir.optionalDir("mock") instanceof Script.DirEntry ffiBackendDir) {
         Artifacts.ffiBackendMock = buildDir.mavenStyleBuild(
                 ffiBackendDir,
-                "hat-backend-ffi-" + ffiBackendDir.fileName() + "-1.0.jar",
+                "hat-backend-ffi-"+ffiBackendDir.fileName()+ "-1.0.jar",
                 Artifacts.hatCore, Artifacts.ffiBackendShared
         );
     }
@@ -310,7 +242,7 @@
     if (ffiBackendsDir.optionalDir("cuda") instanceof Script.DirEntry ffiBackendDir) {
         Artifacts.ffiBackendCuda = buildDir.mavenStyleBuild(
                 ffiBackendDir,
-                "hat-backend-ffi-" + ffiBackendDir.fileName() + "-1.0.jar",
+                "hat-backend-ffi-"+ffiBackendDir.fileName()+ "-1.0.jar",
                 Artifacts.hatCore, Artifacts.ffiBackendShared
         );
     }
@@ -340,11 +272,11 @@
     }
 
     var javaBackendsDir = backendsDir.existingDir("java");
-    Artifacts.javaMTBackend = buildDir.mavenStyleBuild(javaBackendsDir.existingDir("mt"),
+    Artifacts.javaMTBackend =  buildDir.mavenStyleBuild(javaBackendsDir.existingDir("mt"),
             "hat-backend-java-mt-1.0.jar",
             Artifacts.hatCore
     );
-    Artifacts.javaSeqBackend = buildDir.mavenStyleBuild(javaBackendsDir.existingDir("mt"),
+    Artifacts.javaSeqBackend =  buildDir.mavenStyleBuild(javaBackendsDir.existingDir("mt"),
             "hat-backend-java-seq-1.0.jar",
             Artifacts.hatCore
     );
@@ -360,9 +292,9 @@
             )
             .parallel()
             .map(examplesDir::existingDir)
-            .forEach(exampleDir -> buildDir.mavenStyleBuild(exampleDir,
-                            "hat-example-" + exampleDir.fileName() + "-1.0.jar",
-                            Artifacts.hatCore
+            .forEach(exampleDir->buildDir.mavenStyleBuild(exampleDir,
+                    "hat-example-"+exampleDir.fileName()+"-1.0.jar",
+                    Artifacts.hatCore
                     )
             );
 
@@ -377,30 +309,30 @@
     };
     boolean foundNull = false;
 
-    for (var o : nbodyDependencies) {
-        if (o == null) {
-            foundNull = true;
-        }
-    }
-    if (foundNull) {
-        print("inco1mplete nbody dependencies ");
-    } else {
+    for (var o:nbodyDependencies){
+       if (o == null){
+          foundNull = true;
+       }
+    }
+    if (foundNull){
+        print("incomplete nbody dependencies ");
+    }else {
         Artifacts.exampleNbody = buildDir.mavenStyleBuild(examplesDir.existingDir("nbody"),
                 "hat-example-nbody-1.0.jar",
                 nbodyDependencies
         );
     }
 
-    var cmakeBuildDir = buildDir.buildDir("cmake-build-debug");
-    if (!cmakeBuildDir.exists()) {
+        var cmakeBuildDir = buildDir.buildDir("cmake-build-debug");
+        if (!cmakeBuildDir.exists()) {
+            Script.cmake($ -> $
+                    .verbose(false)
+                    .source_dir(ffiBackendsDir)
+                    .build_dir(cmakeBuildDir)
+                    .copy_to(buildDir)
+            );
+        }
         Script.cmake($ -> $
-                .verbose(false)
-                .source_dir(ffiBackendsDir)
-                .build_dir(cmakeBuildDir)
-                .copy_to(buildDir)
-        );
-    }
-    Script.cmake($ -> $
-            .build(cmakeBuildDir)
-    );
+                .build(cmakeBuildDir)
+        );
 }
--- conflicted
+++ resolved
@@ -169,12 +169,9 @@
                 "oracle.code.hat.TestMandel",
                 "oracle.code.hat.TestLocal",
                 "oracle.code.hat.TestReductions",
-<<<<<<< HEAD
+                "oracle.code.hat.TestPrivate",
+                "oracle.code.hat.TestParenthesis",
                 "oracle.code.hat.TestConstants"
-=======
-                "oracle.code.hat.TestPrivate",
-                "oracle.code.hat.TestParenthesis"
->>>>>>> 84d2ea2a
         };
 
         // Test the whole suite

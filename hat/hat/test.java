--- conflicted
+++ resolved
@@ -171,11 +171,8 @@
                 "oracle.code.hat.TestReductions",
                 "oracle.code.hat.TestPrivate",
                 "oracle.code.hat.TestParenthesis",
-<<<<<<< HEAD
+                "oracle.code.hat.TestConstants",
                 "oracle.code.hat.TestArrayView"
-=======
-                "oracle.code.hat.TestConstants"
->>>>>>> 7be3ffed
         };
 
         // Test the whole suite

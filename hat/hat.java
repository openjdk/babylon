/*
 * Copyright (c) 2024, Oracle and/or its affiliates. All rights reserved.
 * DO NOT ALTER OR REMOVE COPYRIGHT NOTICES OR THIS FILE HEADER.
 *
 * This code is free software; you can redistribute it and/or modify it
 * under the terms of the GNU General Public License version 2 only, as
 * published by the Free Software Foundation.  Oracle designates this
 * particular file as subject to the "Classpath" exception as provided
 * by Oracle in the LICENSE file that accompanied this code.
 *
 * This code is distributed in the hope that it will be useful, but WITHOUT
 * ANY WARRANTY; without even the implied warranty of MERCHANTABILITY or
 * FITNESS FOR A PARTICULAR PURPOSE.  See the GNU General Public License
 * version 2 for more details (a copy is included in the LICENSE file that
 * accompanied this code).
 *
 * You should have received a copy of the GNU General Public License version
 * 2 along with this work; if not, write to the Free Software Foundation,
 * Inc., 51 Franklin St, Fifth Floor, Boston, MA 02110-1301 USA.
 *
 * Please contact Oracle, 500 Oracle Parkway, Redwood Shores, CA 94065 USA
 * or visit www.oracle.com if you need additional information or have any
 * questions.
 */

import job.*;

static String logo = """
        ⠀⠀⠀⠀⠀⠀⠀⠀⠀⢀⣀⣀⣀⣀⣀⠀⠀⠀⠀⠀⠀⠀⠀⠀⠀⠀⠀⠀⠀⠀
        ⠀⠀⠀⠀⠀⠀⠀⢰⣿⣿⣿⣿⣿⣿⣿⣿⣿⣿⣿⣷⣶⣤⣀⠀⠀⠀⠀⠀⠀⠀
        ⠀⠀⠀⠀⠀⠀⠀ ⠙⠿⢿⣿⣿⣿⣿⣿⣿⣿⣿⣿⣿⣿⠿⠀⠀⠀⠀⠀⠀⠀
        ⠀⠀⠀⠀⠀⠀⠀⠀⣷⣶⣤⣄⣈⣉⣉⣉⣉⣉⣉⣉⣁⣤⡄⠀⠀⠀⠀⠀⠀⠀
        ⠀⠀⠀⠀⠀⠀ ⠀⣿⣿⣿⣿⣿ HAT ⣿⣿⣿⣿⡇⠀⠀⠀⠀⠀⠀⠀
        ⠀⠀⢀⣠⣶⣾⡏⢀⡈⠛⠻⠿⢿⣿⣿⣿⣿⣿⠿⠿⠟⠛⢁⠀⢶⣤⣀⠀⠀⠀
        ⠀⢠⣿⣿⣿⣿⡇⠸⣿⣿⣶⣶⣤⣤⣤⣤⣤⣤⣤⣶⣶⣿⡿⠂⣸⣿⣿⣷⡄⠀
        ⠀⢸⣿⣿⣿⣿⣿⣦⣄⡉⠛⠛⠛⠿⠿⠿⠿⠛⠛⠛⢉⣁⣤⣾⣿⣿⣿⣿⡷⠀
        ⠀⠀⠙⢿⣿⣿⣿⣿⣿⣿⣿⣷⣶⣶⣶⣶⣶⣶⣾⣿⣿⣿⣿⣿⣿⣿⡿⠛⠁⠀
        ⠀⠀⠀⠀⠈⠙⠛⠿⠿⢿⣿⣿⣿⣿⣿⣿⣿⣿⡿⠿⠿⠿⠛⠛⠉⠁⠀⠀⠀⠀
        """;
static String help = """
        Usage  bld|clean|run ...
             bld:
                   Compile all buildable (based on capabilities) available jars and native code.

             dot:
                   Create dot graph  (bld.dot) of buildable dependencies (based on capabilities)
                      dot bld.dot -Tsvg > bld.svg  && chrome bld.svg
           clean:
                   Removes build directory entirely
                   conf dir and jextracted artifacts (opencl/cuda/opengl) remain


             run:  [ffi|my|seq]-[opencl|java|cuda|mock|hip] [-DXXX ...] runnable  args
                      run ffi-opencl mandel
                      run ffi-opencl nbody 4096
                      run ffi-opencl -DHAT=SHOW_CODE nbody 4096
                      run ffi-opencl -DHAT=SHOW_KERNEL_MODEL heal
                      run ffi-opencl -DHAT=MINIMIZE_BUFFERS life

             exp:  [ffi|my|seq]-[opencl|java|cuda|mock|hip] [-DXXX ... ] experimentClassName  args
                      exp ffi-opencl QuotedConstantArgs

             test:  [ffi|my|seq]-[opencl|java|cuda|mock|hip]
                      test ffi-opencl

          sanity:  Check source files for copyright and WS issues (tabs and trailing EOL WS)
        """;


public static void main(String[] argArr) throws IOException, InterruptedException {
    var args = new ArrayList<>(List.of(argArr));
    if (args.isEmpty()) {
        System.out.println(help);
    } else {
        Path hatDir = Path.of(System.getProperty("user.dir"));
        var project = new Project(hatDir, Reporter.progressAndErrors);
        var cmake = project.isAvailable("cmake", "--version");
        if (!cmake.isAvailable()) {
            System.out.println("We need cmake, to check the availability of opencl, cuda etc so we wont be able to build much  ");
        }
        var jextract = project.isAvailable("jextract", "--version");
        if (!jextract.isAvailable()) {
            System.out.println("We will need jextract to create jextracted backends and for examples requiring opengl ");
        }

        // A user defined optional dependency.  Anything depending on this will only build if it is true
        // In our case we pull the value from the headless system property
        var ui = new Opt(project.id("ui"), !Boolean.getBoolean("headless"));

        // These dependencies are only 'true' on the appropriate platform.
        // So any target that depends on one of these, will only build on that platform
        var mac = new Mac(project.id("os-mac"));
        var linux = new Linux(project.id("os-linux"));
        // var windows = new Windows(project.id("os-windows")); maybe one day

        // These next three 'optional' dependencies use cmake to determine availability.  We delegate to cmake which
        //    a) determines if capability is available,
        //    b) if they are, they extract from cmake vars (see conf/cmake-info/OpenCL/properties for example) information export headers and libs needed by JExtract
        var openclCmakeInfo = new OpenCL(project.id("cmake-info-opencl"), cmake);
        var openglCmakeInfo = new OpenGL(project.id("cmake-info-opengl"), cmake);
        var cudaCmakeInfo = new Cuda(project.id("cmake-info-cuda"), cmake);

        // Now we just create jars and shared libs and declare dependencies
        var core = Jar.of(project.id("core"));
        var tools = Jar.of(project.id("tools"), core);
        var tests = Jar.of(project.id("tests"), core, tools);
        var backend_ffi_native = CMake.of(project.id("backend{s}-ffi"), core, cmake);
        var ffiSharedBackend = Jar.of(project.id("backend{s}-ffi-shared"), backend_ffi_native);
        var backend_ffi_cuda = Jar.of(project.id("backend{s}-ffi-cuda"), ffiSharedBackend);
        var backend_ffi_opencl = Jar.of(project.id("backend{s}-ffi-opencl"), ffiSharedBackend);
        var backend_ffi_mock = Jar.of(project.id("backend{s}-ffi-mock"), ffiSharedBackend);

        // These examples just rely on core
        var backend_mt_java = Jar.of(project.id("backend{s}-java-mt"), core);
        var backend_seq_java = Jar.of(project.id("backend{s}-java-seq"), core);
        var example_squares = Jar.of(project.id("example{s}-squares"), core);
        var example_matmul = Jar.of(project.id("example{s}-matmul"), core);
        var example_arrayview = Jar.of(project.id("example{s}-arrayview"), core);
        var example_blackscholes = Jar.of(project.id("example{s}-blackscholes"), core);
        var example_normmap = Jar.of(project.id("example{s}-normmap"), core); // will probabvly need shared when we hatify

        // example_shared allows us to break out common UI functions, views, even loops etc
        var example_shared = Jar.of(project.id("example{s}-shared"), ui, core);

        // These examples use example_shared, so they are UI based
        var example_mandel = Jar.of(project.id("example{s}-mandel"), example_shared);
        var example_life = Jar.of(project.id("example{s}-life"), example_shared);
        var example_heal = Jar.of(project.id("example{s}-heal"), example_shared);
        var example_violajones = Jar.of(project.id("example{s}-violajones"), example_shared);

        // experiments include code that expects an opencl backend, this is not idea, but we can accomodate
        var example_experiments = Jar.of(project.id("example{s}-experiments"), backend_ffi_opencl);

        // Now we have the more complex nonsense for nbody (which needs opengl and opencl extracted)
        var wrapped_shared = Jar.of(project.id("wrap{s}-shared"));
        var jextracted_opencl = JExtract.extract(project.id("extract{ions|ed}-opencl"), jextract, openclCmakeInfo, core);
        var wrapped_jextracted_opencl = Jar.of(project.id("wrap{s}-opencl"), jextracted_opencl, wrapped_shared);
        var jextracted_opengl = JExtract.extract(project.id("extract{ions|ed}-opengl"), jextract, ui, openglCmakeInfo, core);

        // Sigh... We have different src exclusions for wrapped opengl depending on the OS
        var excludedOpenGLWrapSrc = project.rootPath().resolve(
                "wraps/opengl/src/main/java/wrap/opengl/GL" + (mac.isAvailable() ? "Callback" : "Func") + "EventHandler.java");

        var wrapped_jextracted_opengl = Jar.of(project.id("wrap{s}-opengl"), Set.of(excludedOpenGLWrapSrc), jextracted_opengl, wrapped_shared);

        // Finally we have everything needed for nbody
        var example_nbody = Jar.of(project.id("example{s}-nbody"), ui, wrapped_jextracted_opengl, wrapped_jextracted_opencl);

        while (!args.isEmpty()) {
            var arg = args.removeFirst();
            switch (arg) {
                case "help" -> System.out.println(logo + "\n" + help);
                case "clean" -> project.clean();
                case "dot" -> {
                    var dag = project.all();
                    var available = dag.available();
                    Files.writeString(Path.of("bld.dot") , available.toDot());
                    System.out.println("Consider...\n    dot bld.dot -Tsvg > bld.svg");
                }
                case "bld" -> {
                    var dag = project.all();
                    var available = dag.available();
                    project.build(available);
                }
                case "sanity" -> {
                    final  var copyrightPattern = Pattern.compile("^.*Copyright.*202[0-9].*(Intel|Oracle).*$");
                    final  var copyrightExemptPattern = Pattern.compile("^(robertograham|CMakeFiles|hip)");
                    final  var tabOrEolWsPattern = Pattern.compile("^(.*\\t.*|.* )$");
                    final  var textSuffix  = Pattern.compile("^(.*\\.(java|cpp|h|hpp|md)|pom.xml)$");
                    final  var sourceSuffix  = Pattern.compile("^(.*\\.(java|cpp|h|hpp)|pom.xml)$");

                    Stream.of("core","tools","examples","backends","docs","wraps")
                            .map(hatDir::resolve)
                            .forEach(dir-> {
                                Util.recurse(dir,
                                   (d)-> true, // we do this for all subdirs
                                   (f)-> textSuffix.matcher(f.getFileName().toString()).matches() && Util.grepLines(tabOrEolWsPattern, f),
                                   (c)-> System.out.println("File contains WS issue (TAB or EOLWs) " + c)
                                );
                                Util.recurse(dir,
                                   (d)-> !copyrightExemptPattern.matcher(d.getFileName().toString()).matches(), // we skip these subdirs
                                   (f)-> sourceSuffix.matcher(f.getFileName().toString()).matches() && !Util.grepLines(copyrightPattern, f),
                                   (c)-> System.out.println("File does not contain copyright " + c)
                                );
                            });
                    args.clear();
                }
                case "run" -> {
                    if (args.size() > 1) {
                        var backendName = args.removeFirst();
                        var vmOpts = new ArrayList<String>(List.of());
                        while (args.getFirst() instanceof String  possibleVmOpt &&  possibleVmOpt.startsWith("-")){
                            vmOpts.add(args.removeFirst());
                        }
                        var runnableName = args.removeFirst();
                        if (project.get(backendName) instanceof Jar backend) {
                            if (project.get(runnableName) instanceof Jar runnable) {
                                if (runnableName.equals("nbody") && mac.isAvailable()) {  // nbody (anything on mac using OpenGL
                                    vmOpts.add("-XstartOnFirstThread");
                                }
                                runnable.run(runnableName + ".Main", new job.Dag(runnable, backend).ordered(), vmOpts,args);
                            } else {
                                System.err.println("Failed to find runnable " + runnableName);
                            }
                        } else {
                            System.err.println("Failed to find " + backendName);
                        }
                    } else {
                        System.err.println("For run we expect 'run backend runnable' ");
                    }
                    args.clear(); //!! :)
                }
                case "test" -> {
                    if (args.size() > 0) {
                        var backendName = args.removeFirst();
                        if (project.get(backendName) instanceof Jar backend) {
                           class Stats {
                               int passed = 0;
                               int failed = 0;
                           }
                           var test_reports_txt = Paths.get("test_report.txt");
                           Files.deleteIfExists(test_reports_txt); // because we will append to it in the next loop
<<<<<<< HEAD
                           Stream.of( "Arrays", "MatMul", "Mandel",
                                           "Local", "Reductions",
                                           "Private", "Parenthesis",
                                           "Constants", "Blackscholes",
                                           "Nbody")
                              .map(s->"oracle.code.hat.Test" + s)
                              .forEach(suite->{
                                 tests.run("oracle.code.hat.engine.HatTestEngine",
                                    new job.Dag(tests, backend).ordered(), List.of(),List.of(suite));
                              });
=======
                           var suiteRe = Pattern.compile("(oracle/code/hat/Test[a-zA-Z0-9]*).class");
                           var jarFile = new JarFile(tests.jarFile().toString());
                           var testEngine = "oracle.code.hat.engine.HatTestEngine";
                           var entries = jarFile.entries();
                           var orderedDag  = new job.Dag(tests, backend).ordered();
                           while (entries.hasMoreElements()) {
                              if (suiteRe.matcher(entries.nextElement().getName()) instanceof Matcher matched && matched.matches()){
                                  tests.run(testEngine, orderedDag, List.of(),List.of(matched.group(1).replace('/','.')));
                              }
                           }
>>>>>>> c35205fa
                           System.out.println("\n\n"+logo+"                 HAT Test Report ");
                           System.out.println("************************************************");
                           var pattern = Pattern.compile( "passed: (\\d+), failed: (\\d+)");
                           var stats = new Stats();
                           Files.readAllLines(test_reports_txt).forEach(line->{
                              System.out.println(line);
                              if (pattern.matcher(line) instanceof Matcher matcher && matcher.find()){
                                 stats.passed+=Integer.parseInt(matcher.group(1));
                                 stats.failed+=Integer.parseInt(matcher.group(2));
                              }
                          });
                          System.out.printf("Global passed: %d, failed: %d, pass-rate: %.2f%%",
                                stats.passed, stats.failed, ((float)(stats.passed * 100 / (stats.passed + stats.failed))));
                        } else {
                           System.err.println("Failed to find backend   " + backendName);
                        }
                    } else {
                        System.err.println("For test we require a backend ");
                    }
                    args.clear(); //!! :)
                }
                case "exp" -> {
                    if (args.size() > 1) {
                        var backendName = args.removeFirst();
                        var runnableName = "experiments";
                        var vmOpts = new ArrayList<String>(List.of());
                        while (args.getFirst() instanceof String  possibleVmOpt &&  possibleVmOpt.startsWith("-")){
                            vmOpts.add(args.removeFirst());
                        }
                        var className = args.removeFirst();
                        if (project.get(backendName) instanceof Jar backend) {
                            if (project.get(runnableName) instanceof Jar runnable) {
                                runnable.run(runnableName + "."+className, new job.Dag(runnable, backend).ordered(), vmOpts,args);
                            } else {
                                System.err.println("Failed to find runnable " + runnableName);
                            }
                        } else {
                            System.err.println("Failed to find " + backendName);
                        }
                    } else {
                        System.err.println("For exp we expect 'exp backend [-DXXX ...] testclass' ");
                    }
                    args.clear(); //!! :)
                }
                default -> {
                    System.out.println("'" + arg + "' was unexpected ");
                    System.out.println(help);
                    args.clear();
                }
            }
        }
    }
}<|MERGE_RESOLUTION|>--- conflicted
+++ resolved
@@ -220,18 +220,6 @@
                            }
                            var test_reports_txt = Paths.get("test_report.txt");
                            Files.deleteIfExists(test_reports_txt); // because we will append to it in the next loop
-<<<<<<< HEAD
-                           Stream.of( "Arrays", "MatMul", "Mandel",
-                                           "Local", "Reductions",
-                                           "Private", "Parenthesis",
-                                           "Constants", "Blackscholes",
-                                           "Nbody")
-                              .map(s->"oracle.code.hat.Test" + s)
-                              .forEach(suite->{
-                                 tests.run("oracle.code.hat.engine.HatTestEngine",
-                                    new job.Dag(tests, backend).ordered(), List.of(),List.of(suite));
-                              });
-=======
                            var suiteRe = Pattern.compile("(oracle/code/hat/Test[a-zA-Z0-9]*).class");
                            var jarFile = new JarFile(tests.jarFile().toString());
                            var testEngine = "oracle.code.hat.engine.HatTestEngine";
@@ -242,7 +230,6 @@
                                   tests.run(testEngine, orderedDag, List.of(),List.of(matched.group(1).replace('/','.')));
                               }
                            }
->>>>>>> c35205fa
                            System.out.println("\n\n"+logo+"                 HAT Test Report ");
                            System.out.println("************************************************");
                            var pattern = Pattern.compile( "passed: (\\d+), failed: (\\d+)");

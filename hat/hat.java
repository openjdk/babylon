--- conflicted
+++ resolved
@@ -123,15 +123,6 @@
         var backend_ffi_mock = hat.jar("backend{s}-ffi-mock", ffiSharedBackend);
 
         // These examples just rely on core
-<<<<<<< HEAD
-        var backend_mt_java = Jar.of(project.id("backend{s}-java-mt"), core);
-        var backend_seq_java = Jar.of(project.id("backend{s}-java-seq"), core);
-        var example_squares = Jar.of(project.id("example{s}-squares"), core);
-        var example_matmul = Jar.of(project.id("example{s}-matmul"), core);
-        var example_blackscholes = Jar.of(project.id("example{s}-blackscholes"), core);
-        var example_view = Jar.of(project.id("example{s}-view"), core);
-        var example_normmap = Jar.of(project.id("example{s}-normmap"), core); // will probabvly need shared when we hatify
-=======
         var backend_mt_java = hat.jar("backend{s}-java-mt", core);
         var backend_seq_java = hat.jar("backend{s}-java-seq", core);
         var example_squares = hat.jar("example{s}-squares", core);
@@ -139,7 +130,6 @@
         var example_blackscholes = hat.jar("example{s}-blackscholes", core);
         var example_view = hat.jar("example{s}-view", core);
         var example_normmap = hat.jar("example{s}-normmap", core); // will probabvly need shared when we hatify
->>>>>>> 3db08a3e
 
         // example_shared allows us to break out common UI functions, views, even loops etc
         var example_shared = hat.jar("example{s}-shared", ui, core);

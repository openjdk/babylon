#!/bin/bash 
cat >/dev/null<<LICENSE
/*
 * Copyright (c) 2024, Oracle and/or its affiliates. All rights reserved.
 * DO NOT ALTER OR REMOVE COPYRIGHT NOTICES OR THIS FILE HEADER.
 *
 * This code is free software; you can redistribute it and/or modify it
 * under the terms of the GNU General Public License version 2 only, as
 * published by the Free Software Foundation.  Oracle designates this
 * particular file as subject to the "Classpath" exception as provided
 * by Oracle in the LICENSE file that accompanied this code.
 *
 * This code is distributed in the hope that it will be useful, but WITHOUT
 * ANY WARRANTY; without even the implied warranty of MERCHANTABILITY or
 * FITNESS FOR A PARTICULAR PURPOSE.  See the GNU General Public License
 * version 2 for more details (a copy is included in the LICENSE file that
 * accompanied this code).
 *
 * You should have received a copy of the GNU General Public License version
 * 2 along with this work; if not, write to the Free Software Foundation,
 * Inc., 51 Franklin St, Fifth Floor, Boston, MA 02110-1301 USA.
 *
 * Please contact Oracle, 500 Oracle Parkway, Redwood Shores, CA 94065 USA
 * or visit www.oracle.com if you need additional information or have any
 * questions.
 */
LICENSE



if [ $# -eq 0 ]; then
   echo 'usage:'
   echo '   bash hatrun.bash [headless] backend package args ...'
   echo '       headless : Optional passes -Dheadless=true to app'
<<<<<<< HEAD
   echo '       package  : the examples package (and dirname under hat/examples)'
   echo '       backend  : opencl|cuda|hip|spirv|ptx|mock'
=======
   echo '       backend  : opencl|cuda|spirv|ptx|mock'
   echo '       package  : the examples package (and dirname under hat/examples)'
>>>>>>> a40e0f2a
   echo '       Class name is assumed to be package.Main '
elif [[ -d build ]] ; then
   export OPTS="" 
   export VMOPTS=""
   export JARS="" 

   export VMOPTS="${VMOPTS} --enable-preview"
   export VMOPTS="${VMOPTS} --enable-native-access=ALL-UNNAMED"
   export VMOPTS="${VMOPTS} --add-exports=java.base/jdk.internal=ALL-UNNAMED"

   export HEADLESS="${1}"
   if [[ "${HEADLESS}" = "headless" ]] ; then
      echo HEADLESS=${HEADLESS}
      shift 1  
      export OPTS="${OPTS} -Dheadless=true"
   else 
      echo "Not headless"
   fi

   export BACKEND="${1}"
   echo BACKEND=${BACKEND}
   if [[ -d backends/$1 || "$1" = "java" ]] ; then
      export JARS=build/hat-1.0.jar
      if [[ "$1" = "java" ]] ; then 
         export BACKEND_JAR_or_DIR=backends/shared/src/main/resources
         echo BACKEND_JAR_or_DIR=${BACKEND_JAR_or_DIR}
      else
         export BACKEND_JAR_or_DIR=build/hat-backend-${BACKEND}-1.0.jar
         echo BACKEND_JAR_or_DIR=${BACKEND_JAR_or_DIR}
         if [[ ! -f ${BACKEND_JAR_or_DIR} ]] ;then
            echo "no backend ${BACKEND_JAR_or_DIR}"
            exit 1
         fi
      fi
      export JARS=${JARS}:${BACKEND_JAR_or_DIR}
      if [[ "$1" = "spirv" ]] ;then 
         export JARS=${JARS}:build/levelzero.jar:build/beehive-spirv-lib-0.0.4.jar;
      fi
      export OPTS="${OPTS} -Djava.library.path=build:/usr/local/lib"
      shift 1
   fi

   export EXAMPLE="${1}"
   echo EXAMPLE=${EXAMPLE}
   export EXAMPLE_JAR=build/hat-example-${EXAMPLE}-1.0.jar
   if [[  -f ${EXAMPLE_JAR} ]] ;then
      export JARS=${JARS}:${EXAMPLE_JAR}
      shift 1
   else
      echo "no example build/${EXAMPLE_JAR}"
      exit 1
   fi  
   echo JARS=${JARS}
   echo VMOPTS=${VMOPTS}
   echo OPTS=${OPTS}
   echo java \${VMOPTS} \${OPTS} --class-path \${JARS} \${EXAMPLE}.Main $*
   echo java ${VMOPTS} ${OPTS} --class-path ${JARS} ${EXAMPLE}.Main $*
   java ${VMOPTS} ${OPTS} --class-path ${JARS} ${EXAMPLE}.Main $*
else
   echo No build dir
   exit 1
fi<|MERGE_RESOLUTION|>--- conflicted
+++ resolved
@@ -32,13 +32,8 @@
    echo 'usage:'
    echo '   bash hatrun.bash [headless] backend package args ...'
    echo '       headless : Optional passes -Dheadless=true to app'
-<<<<<<< HEAD
+   echo '       backend  : opencl|cuda|hip|spirv|ptx|mock'
    echo '       package  : the examples package (and dirname under hat/examples)'
-   echo '       backend  : opencl|cuda|hip|spirv|ptx|mock'
-=======
-   echo '       backend  : opencl|cuda|spirv|ptx|mock'
-   echo '       package  : the examples package (and dirname under hat/examples)'
->>>>>>> a40e0f2a
    echo '       Class name is assumed to be package.Main '
 elif [[ -d build ]] ; then
    export OPTS="" 

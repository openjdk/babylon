/*
 * Copyright (c) 2024, Oracle and/or its affiliates. All rights reserved.
 * DO NOT ALTER OR REMOVE COPYRIGHT NOTICES OR THIS FILE HEADER.
 *
 * This code is free software; you can redistribute it and/or modify it
 * under the terms of the GNU General Public License version 2 only, as
 * published by the Free Software Foundation.  Oracle designates this
 * particular file as subject to the "Classpath" exception as provided
 * by Oracle in the LICENSE file that accompanied this code.
 *
 * This code is distributed in the hope that it will be useful, but WITHOUT
 * ANY WARRANTY; without even the implied warranty of MERCHANTABILITY or
 * FITNESS FOR A PARTICULAR PURPOSE.  See the GNU General Public License
 * version 2 for more details (a copy is included in the LICENSE file that
 * accompanied this code).
 *
 * You should have received a copy of the GNU General Public License version
 * 2 along with this work; if not, write to the Free Software Foundation,
 * Inc., 51 Franklin St, Fifth Floor, Boston, MA 02110-1301 USA.
 *
 * Please contact Oracle, 500 Oracle Parkway, Redwood Shores, CA 94065 USA
 * or visit www.oracle.com if you need additional information or have any
 * questions.
 */

#include <sys/wait.h>
#include <chrono>
#include <thread>
#include "cuda_backend.h"

CudaBackend::CudaQueue::CudaQueue(Backend *backend)
        : Backend::Queue(backend),cuStream(),streamCreationThread() {
}
void CudaBackend::CudaQueue::init(){
    streamCreationThread = std::this_thread::get_id();
    if (backend->config->traceCalls){
        std::cout << "init() 0x"
                  << " thread=" <<streamCreationThread
                  << std::endl;
    }

    WHERE{.f=__FILE__ , .l=__LINE__,
          .e=cuStreamCreate(&cuStream,CU_STREAM_DEFAULT),
          .t= "cuStreamCreate"
    }.report();

    if (backend->config->traceCalls){
        std::cout << "exiting init() 0x"
                  << " custream=" <<std::hex<<streamCreationThread <<std::dec
                  << std::endl;
    }
    }

void CudaBackend::CudaQueue::wait(){
    CUDA_CHECK(cuStreamSynchronize(cuStream), "cuStreamSynchronize");
}


void CudaBackend::CudaQueue::computeStart() {
    wait(); // should be no-op
    release(); // also ;
}

<<<<<<< HEAD
void CudaBackend::CudaQueue::computeEnd() {

}

void CudaBackend::CudaQueue::release() {
=======
void CudaBackend::CudaQueue::computeEnd(){

}

void CudaBackend::CudaQueue::release(){
>>>>>>> 9a47966d

}

CudaBackend::CudaQueue::~CudaQueue() {
    CUDA_CHECK(cuStreamDestroy(cuStream), "cuStreamDestroy");
}

void CudaBackend::CudaQueue::copyToDevice(Buffer *buffer) {
    const auto *cudaBuffer = dynamic_cast<CudaBuffer *>(buffer);
    const std::thread::id thread_id = std::this_thread::get_id();
    if (thread_id != streamCreationThread){
        std::cout << "copyToDevice()  thread=" <<thread_id<< " != "<< streamCreationThread<< std::endl;
    }
    if (backend->config->traceCalls) {

        std::cout << "copyToDevice() 0x"
                << std::hex<<cudaBuffer->bufferState->length<<std::dec << "/"
                << cudaBuffer->bufferState->length << " "
                << "devptr=" << std::hex<<  static_cast<long>(cudaBuffer->devicePtr) <<std::dec
                << " thread=" <<thread_id
                  << std::endl;
    }

    CUDA_CHECK(cuMemcpyHtoDAsync(cudaBuffer->devicePtr,
                    cudaBuffer->bufferState->ptr,
                    cudaBuffer->bufferState->length,
<<<<<<< HEAD
                    dynamic_cast<CudaQueue*>(backend->queue)->cuStream), "cuMemcpyHtoDAsync");
=======
                    dynamic_cast<CudaQueue*>(backend->queue)->cuStream),
            .t="cuMemcpyHtoDAsync"
    }.report();
>>>>>>> 9a47966d
}

void CudaBackend::CudaQueue::copyFromDevice(Buffer *buffer) {
    const auto *cudaBuffer = dynamic_cast<CudaBuffer *>(buffer);
    const std::thread::id thread_id = std::this_thread::get_id();
    if (thread_id != streamCreationThread){
        std::cout << "copyFromDevice()  thread=" <<thread_id<< " != "<< streamCreationThread<< std::endl;
    }
    if (backend->config->traceCalls) {

        std::cout << "copyFromDevice() 0x"
                  << std::hex<<cudaBuffer->bufferState->length<<std::dec << "/"
                  << cudaBuffer->bufferState->length << " "
                  << "devptr=" << std::hex<<  static_cast<long>(cudaBuffer->devicePtr) <<std::dec
                << " thread=" <<thread_id
                  << std::endl;
    }

<<<<<<< HEAD
    CUDA_CHECK(cuMemcpyDtoHAsync(cudaBuffer->bufferState->ptr,
                                cudaBuffer->devicePtr,
                                cudaBuffer->bufferState->length,
                                dynamic_cast<CudaQueue*>(backend->queue)->cuStream),
                                "cuMemcpyDtoHAsync");
=======
    WHERE{.f=__FILE__, .l=__LINE__,
            .e=cuMemcpyDtoHAsync(
                    cudaBuffer->bufferState->ptr,
                    cudaBuffer->devicePtr,
                    cudaBuffer->bufferState->length,
                                 dynamic_cast<CudaQueue*>(backend->queue)->cuStream),
            .t="cuMemcpyDtoHAsync"
    }.report();
>>>>>>> 9a47966d

}

// TODO: Improve heuristics to decide a better block size, if possible.
// The following is just a rough number to fit into a modern NVIDIA GPU.
int CudaBackend::CudaQueue::estimateThreadsPerBlock(int dimensions) {
    switch (dimensions) {
        case 1: return 256;
        case 2: return 16;
        case 3: return 16;
        default: return 1;
    }
}

void CudaBackend::CudaQueue::dispatch(KernelContext *kernelContext, CompilationUnit::Kernel *kernel) {
    const auto cudaKernel = dynamic_cast<CudaModule::CudaKernel *>(kernel);

    const int threadsPerBlock = estimateThreadsPerBlock(kernelContext->dimensions);

    int blocksPerGridX = (kernelContext->maxX + threadsPerBlock - 1) / threadsPerBlock;
    int blocksPerGridY = 1;
    int blocksPerGridZ = 1;
    int threadsPerBlockX = threadsPerBlock;
    int threadsPerBlockY = 1;
    int threadsPerBlockZ = 1;

    if (kernelContext->dimensions > 1) {
        blocksPerGridY = (kernelContext->maxY + threadsPerBlock - 1) / threadsPerBlock;
        threadsPerBlockY = threadsPerBlock;
    }
    if (kernelContext->dimensions > 2) {
        blocksPerGridZ = (kernelContext->maxZ + threadsPerBlock - 1) / threadsPerBlock;
        threadsPerBlockZ = threadsPerBlock;
    }

    // Enable debug information with trace. Use HAT=TRACE
    if (backend->config->trace) {
        std::cout << "Dispatching the CUDA kernel" << std::endl;
        std::cout << "   \\_ BlocksPerGrid  = [" << blocksPerGridX << "," << blocksPerGridY << "," << blocksPerGridZ << "]" << std::endl;
        std::cout << "   \\_ ThreadsPerBlock  [" << threadsPerBlockX << "," << threadsPerBlockY << "," << threadsPerBlockZ << "]" << std::endl;
    }

    //  auto status= static_cast<CUresult>(cudaStreamSynchronize(cudaBackend->cudaQueue.cuStream));
    //  cudaBackend->cudaQueue.wait();

    const std::thread::id thread_id = std::this_thread::get_id();
    if (thread_id != streamCreationThread){
        std::cout << "dispatch()  thread=" <<thread_id<< " != "<< streamCreationThread<< std::endl;
    }

    const auto status = cuLaunchKernel(cudaKernel->function, //
                                 blocksPerGridX, blocksPerGridY, blocksPerGridZ, //
                                 threadsPerBlockX, threadsPerBlockY, threadsPerBlockZ, //
                                 0, //
                                 cuStream, //
                                 cudaKernel->argslist, //
                                 nullptr);

    CUDA_CHECK(status, "cuLaunchKernel");
}<|MERGE_RESOLUTION|>--- conflicted
+++ resolved
@@ -61,19 +61,11 @@
     release(); // also ;
 }
 
-<<<<<<< HEAD
 void CudaBackend::CudaQueue::computeEnd() {
 
 }
 
 void CudaBackend::CudaQueue::release() {
-=======
-void CudaBackend::CudaQueue::computeEnd(){
-
-}
-
-void CudaBackend::CudaQueue::release(){
->>>>>>> 9a47966d
 
 }
 
@@ -100,13 +92,7 @@
     CUDA_CHECK(cuMemcpyHtoDAsync(cudaBuffer->devicePtr,
                     cudaBuffer->bufferState->ptr,
                     cudaBuffer->bufferState->length,
-<<<<<<< HEAD
                     dynamic_cast<CudaQueue*>(backend->queue)->cuStream), "cuMemcpyHtoDAsync");
-=======
-                    dynamic_cast<CudaQueue*>(backend->queue)->cuStream),
-            .t="cuMemcpyHtoDAsync"
-    }.report();
->>>>>>> 9a47966d
 }
 
 void CudaBackend::CudaQueue::copyFromDevice(Buffer *buffer) {
@@ -125,22 +111,11 @@
                   << std::endl;
     }
 
-<<<<<<< HEAD
     CUDA_CHECK(cuMemcpyDtoHAsync(cudaBuffer->bufferState->ptr,
                                 cudaBuffer->devicePtr,
                                 cudaBuffer->bufferState->length,
                                 dynamic_cast<CudaQueue*>(backend->queue)->cuStream),
                                 "cuMemcpyDtoHAsync");
-=======
-    WHERE{.f=__FILE__, .l=__LINE__,
-            .e=cuMemcpyDtoHAsync(
-                    cudaBuffer->bufferState->ptr,
-                    cudaBuffer->devicePtr,
-                    cudaBuffer->bufferState->length,
-                                 dynamic_cast<CudaQueue*>(backend->queue)->cuStream),
-            .t="cuMemcpyDtoHAsync"
-    }.report();
->>>>>>> 9a47966d
 
 }
 

/*
 * Copyright (c) 2024, Oracle and/or its affiliates. All rights reserved.
 * DO NOT ALTER OR REMOVE COPYRIGHT NOTICES OR THIS FILE HEADER.
 *
 * This code is free software; you can redistribute it and/or modify it
 * under the terms of the GNU General Public License version 2 only, as
 * published by the Free Software Foundation.  Oracle designates this
 * particular file as subject to the "Classpath" exception as provided
 * by Oracle in the LICENSE file that accompanied this code.
 *
 * This code is distributed in the hope that it will be useful, but WITHOUT
 * ANY WARRANTY; without even the implied warranty of MERCHANTABILITY or
 * FITNESS FOR A PARTICULAR PURPOSE.  See the GNU General Public License
 * version 2 for more details (a copy is included in the LICENSE file that
 * accompanied this code).
 *
 * You should have received a copy of the GNU General Public License version
 * 2 along with this work; if not, write to the Free Software Foundation,
 * Inc., 51 Franklin St, Fifth Floor, Boston, MA 02110-1301 USA.
 *
 * Please contact Oracle, 500 Oracle Parkway, Redwood Shores, CA 94065 USA
 * or visit www.oracle.com if you need additional information or have any
 * questions.
 */
package hat.backend.ffi;

import hat.codebuilders.C99HATKernelBuilder;
import hat.codebuilders.ScopedCodeBuilderContext;
import hat.dialect.*;
import jdk.incubator.code.Op;
<<<<<<< HEAD
import jdk.incubator.code.Value;
import jdk.incubator.code.dialect.core.CoreOp;
import jdk.incubator.code.dialect.java.JavaType;
=======
>>>>>>> cd9577b0

public class OpenCLHATKernelBuilder extends C99HATKernelBuilder<OpenCLHATKernelBuilder> {


    @Override
    public OpenCLHATKernelBuilder defines() {
        return self()
                .hashDefine("HAT_OPENCL")
                //  .hashIfdef("HAT_OPENCL", _ ->
                //        indent(_ -> self()
<<<<<<< HEAD
                                .hashIfndef("NULL", _ -> hashDefine("NULL", "0"))
                                .pragma("OPENCL", "EXTENSION", "cl_khr_global_int32_base_atomics", ":", "enable")
                                .pragma("OPENCL", "EXTENSION", "cl_khr_local_int32_base_atomics", ":", "enable")
                                .hashDefine("_gix()", _ -> paren(_ -> identifier("get_global_id").paren(_ -> intConstZero())))
                                .hashDefine("_giy()", _ -> paren(_ -> identifier("get_global_id").paren(_ -> intConstOne())))
                                .hashDefine("_giz()", _ -> paren(_ -> identifier("get_global_id").paren(_ -> intConstTwo())))
                                .hashDefine("_lix()", _ -> paren(_ -> identifier("get_local_id").paren(_ -> intConstZero())))
                                .hashDefine("_liy()", _ -> paren(_ -> identifier("get_local_id").paren(_ -> intConstOne())))
                                .hashDefine("_liz()", _ -> paren(_ -> identifier("get_local_id").paren(_ -> intConstTwo())))
                                .hashDefine("_gsx()", _ -> paren(_ -> identifier("get_global_size").paren(_ -> intConstZero())))
                                .hashDefine("_gsy()", _ -> paren(_ -> identifier("get_global_size").paren(_ -> intConstOne())))
                                .hashDefine("_gsz()", _ -> paren(_ -> identifier("get_global_size").paren(_ -> intConstTwo())))
                                .hashDefine("_lsx()", _ -> paren(_ -> identifier("get_local_size").paren(_ -> intConstZero())))
                                .hashDefine("_lsy()", _ -> paren(_ -> identifier("get_local_size").paren(_ -> intConstOne())))
                                .hashDefine("_lsz()", _ -> paren(_ -> identifier("get_local_size").paren(_ -> intConstTwo())))
                                .hashDefine("_bix()", _ -> paren(_ -> identifier("get_group_id").paren(_ -> intConstZero())))
                                .hashDefine("_biy()", _ -> paren(_ -> identifier("get_group_id").paren(_ -> intConstOne())))
                                .hashDefine("_biz()", _ -> paren(_ -> identifier("get_group_id").paren(_ -> intConstTwo())))
                                .hashDefine("_barrier()", _->identifier("barrier").oparen().identifier("CLK_LOCAL_MEM_FENCE").cparen());
               //         )
               // );
    }

    @Override
    public OpenCLHATKernelBuilder globalId(int id) {
        switch (id) {
            case 0 -> identifier("_gix()");
            case 1 -> identifier("_giy()");
            case 2 -> identifier("_giz()");
            default -> throw new RuntimeException("globalId id = " + id);
        }
        return self();
    }

    @Override
    public OpenCLHATKernelBuilder localId(int id) {
        switch (id) {
            case 0 -> identifier("_lix()");
            case 1 -> identifier("_liy()");
            case 2 -> identifier("_liz()");
            default -> throw new RuntimeException("localId id = " + id);
        }
        return self();
    }

    @Override
    public OpenCLHATKernelBuilder globalSize(int id) {
        switch (id) {
            case 0 -> identifier("_gsx()");
            case 1 -> identifier("_gsy()");
            case 2 -> identifier("_gsz()");
            default -> throw new RuntimeException("globalSize id = " + id);
        }
        return self();
    }

    @Override
    public OpenCLHATKernelBuilder localSize(int id) {
        switch (id) {
            case 0 -> identifier("_lsx()");
            case 1 -> identifier("_lsy()");
            case 2 -> identifier("_lsz()");
            default -> throw new RuntimeException("localSize id = " + id);
        }
        return self();
    }

    @Override
    public OpenCLHATKernelBuilder blockId(int id) {
        switch (id) {
            case 0 -> identifier("_bix()");
            case 1 -> identifier("_biy()");
            case 2 -> identifier("_biz()");
            default -> throw new RuntimeException("blockId id = " + id);
        }
        return self();
    }

    @Override
    public OpenCLHATKernelBuilder syncBlockThreads() {
        return identifier("_barrier").ocparen();
    }

    @Override
    public OpenCLHATKernelBuilder generateVectorStore(ScopedCodeBuilderContext buildContext, HatVectorStoreView hatVectorStoreView) {
        Value dest = hatVectorStoreView.operands().get(0);
        Value index = hatVectorStoreView.operands().get(2);

        identifier("vstore" + hatVectorStoreView.storeN())
                .oparen()
                .varName(hatVectorStoreView)
                .comma()
                .space()
                .intConstZero()
                .comma()
                .space()
                .ampersand();

        if (dest instanceof Op.Result r) {
            recurse(buildContext, r.op());
        }
        rarrow().identifier("array").osbrace();

        if (index instanceof Op.Result r) {
            recurse(buildContext, r.op());
        }

        csbrace().cparen();
        return self();
    }

    @Override
    public OpenCLHATKernelBuilder generateVectorBinary(ScopedCodeBuilderContext buildContext, HatVectorBinaryOp hatVectorBinaryOp) {
        // TODO: generalize type using the dialect node
        typeName("float4")
                .space()
                .varName(hatVectorBinaryOp)
                .space().equals().space();

        Value op1 = hatVectorBinaryOp.operands().get(0);
        Value op2 = hatVectorBinaryOp.operands().get(1);

        if (op1 instanceof Op.Result r) {
            recurse(buildContext, r.op());
        }
        identifier(hatVectorBinaryOp.operationType().symbol()).space();

        if (op2 instanceof Op.Result r) {
            recurse(buildContext, r.op());
        }
        return self();
    }

    @Override
    public OpenCLHATKernelBuilder generateVectorLoad(ScopedCodeBuilderContext buildContext, HatVectorLoadOp hatVectorLoadOp) {
        Value source = hatVectorLoadOp.operands().get(0);
        Value index = hatVectorLoadOp.operands().get(1);

        typeName(hatVectorLoadOp.buildType())
                .space()
                .varName(hatVectorLoadOp)
                .space().equals().space()
                .identifier("vload" + hatVectorLoadOp.loadN())
                .oparen()
                .intConstZero()
                .comma()
                .space()
                .ampersand();

        if (source instanceof Op.Result r) {
            recurse(buildContext, r.op());
        }
        rarrow().identifier("array").osbrace();

        if (index instanceof Op.Result r) {
            recurse(buildContext, r.op());
        }

        csbrace().cparen();

        return self();
    }

    @Override
    public OpenCLHATKernelBuilder generateVectorSelectLoadOp(ScopedCodeBuilderContext buildContext, HatVSelectLoadOp hatVSelectLoadOp) {
        identifier(hatVSelectLoadOp.varName())
                .dot()
                .identifier(hatVSelectLoadOp.mapLane());
        return self();
    }

    @Override
    public OpenCLHATKernelBuilder generateVectorSelectStoreOp(ScopedCodeBuilderContext buildContext, HatVSelectStoreOp hatVSelectStoreOp) {
        identifier(hatVSelectStoreOp.varName())
                .dot()
                .identifier(hatVSelectStoreOp.mapLane())
                .space().equals().space();
        if (hatVSelectStoreOp.resultValue() != null) {
            // We have detected a direct resolved result (resolved name)
            varName(hatVSelectStoreOp.resultValue());
        } else {
            // otherwise, we traverse to resolve the expression
            Value storeValue = hatVSelectStoreOp.operands().get(1);
            if (storeValue instanceof Op.Result r) {
                recurse(buildContext, r.op());
            }
        }
        return self();
    }

    public OpenCLHATKernelBuilder kernelPrefix() {
        return keyword("__kernel").space();
    }


    @Override
    public OpenCLHATKernelBuilder kernelDeclaration(CoreOp.FuncOp funcOp) {
        return kernelPrefix().voidType().space().identifier(funcOp.funcName());
    }

    public OpenCLHATKernelBuilder functionPrefix() {
        return keyword("inline").space();
    }

    @Override
    public OpenCLHATKernelBuilder functionDeclaration(ScopedCodeBuilderContext codeBuilderContext, JavaType type, CoreOp.FuncOp funcOp) {
        return functionPrefix().type(codeBuilderContext, type).space().identifier(funcOp.funcName());
    }

    @Override
    public OpenCLHATKernelBuilder globalPtrPrefix() {
        return keyword("__global");
    }

    @Override
    public OpenCLHATKernelBuilder localPtrPrefix() {
        return keyword("__local");
=======
                .hashIfndef("NULL", _ -> hashDefine("NULL", "0"))
                .pragma("OPENCL", "EXTENSION", "cl_khr_global_int32_base_atomics", ":", "enable")
                .pragma("OPENCL", "EXTENSION", "cl_khr_local_int32_base_atomics", ":", "enable")
                .hashDefine("HAT_FUNC", _ -> keyword("inline"))
                .hashDefine("HAT_KERNEL", _ -> keyword("__kernel"))
                .hashDefine("HAT_GLOBAL_MEM", _ -> keyword("__global"))
                .hashDefine("HAT_LOCAL_MEM", _ -> keyword("__local"))
                .hashDefine("HAT_GIX", _ -> paren(_ -> identifier("get_global_id").paren(_ -> intConstZero())))
                .hashDefine("HAT_GIY", _ -> paren(_ -> identifier("get_global_id").paren(_ -> intConstOne())))
                .hashDefine("HAT_GIZ", _ -> paren(_ -> identifier("get_global_id").paren(_ -> intConstTwo())))
                .hashDefine("HAT_LIX", _ -> paren(_ -> identifier("get_local_id").paren(_ -> intConstZero())))
                .hashDefine("HAT_LIY", _ -> paren(_ -> identifier("get_local_id").paren(_ -> intConstOne())))
                .hashDefine("HAT_LIZ", _ -> paren(_ -> identifier("get_local_id").paren(_ -> intConstTwo())))
                .hashDefine("HAT_GSX", _ -> paren(_ -> identifier("get_global_size").paren(_ -> intConstZero())))
                .hashDefine("HAT_GSY", _ -> paren(_ -> identifier("get_global_size").paren(_ -> intConstOne())))
                .hashDefine("HAT_GSZ", _ -> paren(_ -> identifier("get_global_size").paren(_ -> intConstTwo())))
                .hashDefine("HAT_LSX", _ -> paren(_ -> identifier("get_local_size").paren(_ -> intConstZero())))
                .hashDefine("HAT_LSY", _ -> paren(_ -> identifier("get_local_size").paren(_ -> intConstOne())))
                .hashDefine("HAT_LSZ", _ -> paren(_ -> identifier("get_local_size").paren(_ -> intConstTwo())))
                .hashDefine("HAT_BIX", _ -> paren(_ -> identifier("get_group_id").paren(_ -> intConstZero())))
                .hashDefine("HAT_BIY", _ -> paren(_ -> identifier("get_group_id").paren(_ -> intConstOne())))
                .hashDefine("HAT_BIZ", _ -> paren(_ -> identifier("get_group_id").paren(_ -> intConstTwo())))
                .hashDefine("HAT_BARRIER", _ -> identifier("barrier").oparen().identifier("CLK_LOCAL_MEM_FENCE").cparen());
        //         )
        // );
>>>>>>> cd9577b0
    }

    @Override
    public OpenCLHATKernelBuilder atomicInc(ScopedCodeBuilderContext buildContext, Op.Result instanceResult, String name) {
        return identifier("atomic_inc").paren(_ -> ampersand().recurse(buildContext, instanceResult.op()).rarrow().identifier(name));
    }
<<<<<<< HEAD


=======
>>>>>>> cd9577b0
}<|MERGE_RESOLUTION|>--- conflicted
+++ resolved
@@ -26,14 +26,13 @@
 
 import hat.codebuilders.C99HATKernelBuilder;
 import hat.codebuilders.ScopedCodeBuilderContext;
-import hat.dialect.*;
+import hat.dialect.HatVSelectLoadOp;
+import hat.dialect.HatVSelectStoreOp;
+import hat.dialect.HatVectorBinaryOp;
+import hat.dialect.HatVectorLoadOp;
+import hat.dialect.HatVectorStoreView;
 import jdk.incubator.code.Op;
-<<<<<<< HEAD
 import jdk.incubator.code.Value;
-import jdk.incubator.code.dialect.core.CoreOp;
-import jdk.incubator.code.dialect.java.JavaType;
-=======
->>>>>>> cd9577b0
 
 public class OpenCLHATKernelBuilder extends C99HATKernelBuilder<OpenCLHATKernelBuilder> {
 
@@ -44,88 +43,36 @@
                 .hashDefine("HAT_OPENCL")
                 //  .hashIfdef("HAT_OPENCL", _ ->
                 //        indent(_ -> self()
-<<<<<<< HEAD
-                                .hashIfndef("NULL", _ -> hashDefine("NULL", "0"))
-                                .pragma("OPENCL", "EXTENSION", "cl_khr_global_int32_base_atomics", ":", "enable")
-                                .pragma("OPENCL", "EXTENSION", "cl_khr_local_int32_base_atomics", ":", "enable")
-                                .hashDefine("_gix()", _ -> paren(_ -> identifier("get_global_id").paren(_ -> intConstZero())))
-                                .hashDefine("_giy()", _ -> paren(_ -> identifier("get_global_id").paren(_ -> intConstOne())))
-                                .hashDefine("_giz()", _ -> paren(_ -> identifier("get_global_id").paren(_ -> intConstTwo())))
-                                .hashDefine("_lix()", _ -> paren(_ -> identifier("get_local_id").paren(_ -> intConstZero())))
-                                .hashDefine("_liy()", _ -> paren(_ -> identifier("get_local_id").paren(_ -> intConstOne())))
-                                .hashDefine("_liz()", _ -> paren(_ -> identifier("get_local_id").paren(_ -> intConstTwo())))
-                                .hashDefine("_gsx()", _ -> paren(_ -> identifier("get_global_size").paren(_ -> intConstZero())))
-                                .hashDefine("_gsy()", _ -> paren(_ -> identifier("get_global_size").paren(_ -> intConstOne())))
-                                .hashDefine("_gsz()", _ -> paren(_ -> identifier("get_global_size").paren(_ -> intConstTwo())))
-                                .hashDefine("_lsx()", _ -> paren(_ -> identifier("get_local_size").paren(_ -> intConstZero())))
-                                .hashDefine("_lsy()", _ -> paren(_ -> identifier("get_local_size").paren(_ -> intConstOne())))
-                                .hashDefine("_lsz()", _ -> paren(_ -> identifier("get_local_size").paren(_ -> intConstTwo())))
-                                .hashDefine("_bix()", _ -> paren(_ -> identifier("get_group_id").paren(_ -> intConstZero())))
-                                .hashDefine("_biy()", _ -> paren(_ -> identifier("get_group_id").paren(_ -> intConstOne())))
-                                .hashDefine("_biz()", _ -> paren(_ -> identifier("get_group_id").paren(_ -> intConstTwo())))
-                                .hashDefine("_barrier()", _->identifier("barrier").oparen().identifier("CLK_LOCAL_MEM_FENCE").cparen());
-               //         )
-               // );
+                .hashIfndef("NULL", _ -> hashDefine("NULL", "0"))
+                .pragma("OPENCL", "EXTENSION", "cl_khr_global_int32_base_atomics", ":", "enable")
+                .pragma("OPENCL", "EXTENSION", "cl_khr_local_int32_base_atomics", ":", "enable")
+                .hashDefine("HAT_FUNC", _ -> keyword("inline"))
+                .hashDefine("HAT_KERNEL", _ -> keyword("__kernel"))
+                .hashDefine("HAT_GLOBAL_MEM", _ -> keyword("__global"))
+                .hashDefine("HAT_LOCAL_MEM", _ -> keyword("__local"))
+                .hashDefine("HAT_GIX", _ -> paren(_ -> identifier("get_global_id").paren(_ -> intConstZero())))
+                .hashDefine("HAT_GIY", _ -> paren(_ -> identifier("get_global_id").paren(_ -> intConstOne())))
+                .hashDefine("HAT_GIZ", _ -> paren(_ -> identifier("get_global_id").paren(_ -> intConstTwo())))
+                .hashDefine("HAT_LIX", _ -> paren(_ -> identifier("get_local_id").paren(_ -> intConstZero())))
+                .hashDefine("HAT_LIY", _ -> paren(_ -> identifier("get_local_id").paren(_ -> intConstOne())))
+                .hashDefine("HAT_LIZ", _ -> paren(_ -> identifier("get_local_id").paren(_ -> intConstTwo())))
+                .hashDefine("HAT_GSX", _ -> paren(_ -> identifier("get_global_size").paren(_ -> intConstZero())))
+                .hashDefine("HAT_GSY", _ -> paren(_ -> identifier("get_global_size").paren(_ -> intConstOne())))
+                .hashDefine("HAT_GSZ", _ -> paren(_ -> identifier("get_global_size").paren(_ -> intConstTwo())))
+                .hashDefine("HAT_LSX", _ -> paren(_ -> identifier("get_local_size").paren(_ -> intConstZero())))
+                .hashDefine("HAT_LSY", _ -> paren(_ -> identifier("get_local_size").paren(_ -> intConstOne())))
+                .hashDefine("HAT_LSZ", _ -> paren(_ -> identifier("get_local_size").paren(_ -> intConstTwo())))
+                .hashDefine("HAT_BIX", _ -> paren(_ -> identifier("get_group_id").paren(_ -> intConstZero())))
+                .hashDefine("HAT_BIY", _ -> paren(_ -> identifier("get_group_id").paren(_ -> intConstOne())))
+                .hashDefine("HAT_BIZ", _ -> paren(_ -> identifier("get_group_id").paren(_ -> intConstTwo())))
+                .hashDefine("HAT_BARRIER", _ -> identifier("barrier").oparen().identifier("CLK_LOCAL_MEM_FENCE").cparen());
+        //         )
+        // );
     }
 
     @Override
-    public OpenCLHATKernelBuilder globalId(int id) {
-        switch (id) {
-            case 0 -> identifier("_gix()");
-            case 1 -> identifier("_giy()");
-            case 2 -> identifier("_giz()");
-            default -> throw new RuntimeException("globalId id = " + id);
-        }
-        return self();
-    }
-
-    @Override
-    public OpenCLHATKernelBuilder localId(int id) {
-        switch (id) {
-            case 0 -> identifier("_lix()");
-            case 1 -> identifier("_liy()");
-            case 2 -> identifier("_liz()");
-            default -> throw new RuntimeException("localId id = " + id);
-        }
-        return self();
-    }
-
-    @Override
-    public OpenCLHATKernelBuilder globalSize(int id) {
-        switch (id) {
-            case 0 -> identifier("_gsx()");
-            case 1 -> identifier("_gsy()");
-            case 2 -> identifier("_gsz()");
-            default -> throw new RuntimeException("globalSize id = " + id);
-        }
-        return self();
-    }
-
-    @Override
-    public OpenCLHATKernelBuilder localSize(int id) {
-        switch (id) {
-            case 0 -> identifier("_lsx()");
-            case 1 -> identifier("_lsy()");
-            case 2 -> identifier("_lsz()");
-            default -> throw new RuntimeException("localSize id = " + id);
-        }
-        return self();
-    }
-
-    @Override
-    public OpenCLHATKernelBuilder blockId(int id) {
-        switch (id) {
-            case 0 -> identifier("_bix()");
-            case 1 -> identifier("_biy()");
-            case 2 -> identifier("_biz()");
-            default -> throw new RuntimeException("blockId id = " + id);
-        }
-        return self();
-    }
-
-    @Override
-    public OpenCLHATKernelBuilder syncBlockThreads() {
-        return identifier("_barrier").ocparen();
+    public OpenCLHATKernelBuilder atomicInc(ScopedCodeBuilderContext buildContext, Op.Result instanceResult, String name) {
+        return identifier("atomic_inc").paren(_ -> ampersand().recurse(buildContext, instanceResult.op()).rarrow().identifier(name));
     }
 
     @Override
@@ -234,70 +181,4 @@
         }
         return self();
     }
-
-    public OpenCLHATKernelBuilder kernelPrefix() {
-        return keyword("__kernel").space();
-    }
-
-
-    @Override
-    public OpenCLHATKernelBuilder kernelDeclaration(CoreOp.FuncOp funcOp) {
-        return kernelPrefix().voidType().space().identifier(funcOp.funcName());
-    }
-
-    public OpenCLHATKernelBuilder functionPrefix() {
-        return keyword("inline").space();
-    }
-
-    @Override
-    public OpenCLHATKernelBuilder functionDeclaration(ScopedCodeBuilderContext codeBuilderContext, JavaType type, CoreOp.FuncOp funcOp) {
-        return functionPrefix().type(codeBuilderContext, type).space().identifier(funcOp.funcName());
-    }
-
-    @Override
-    public OpenCLHATKernelBuilder globalPtrPrefix() {
-        return keyword("__global");
-    }
-
-    @Override
-    public OpenCLHATKernelBuilder localPtrPrefix() {
-        return keyword("__local");
-=======
-                .hashIfndef("NULL", _ -> hashDefine("NULL", "0"))
-                .pragma("OPENCL", "EXTENSION", "cl_khr_global_int32_base_atomics", ":", "enable")
-                .pragma("OPENCL", "EXTENSION", "cl_khr_local_int32_base_atomics", ":", "enable")
-                .hashDefine("HAT_FUNC", _ -> keyword("inline"))
-                .hashDefine("HAT_KERNEL", _ -> keyword("__kernel"))
-                .hashDefine("HAT_GLOBAL_MEM", _ -> keyword("__global"))
-                .hashDefine("HAT_LOCAL_MEM", _ -> keyword("__local"))
-                .hashDefine("HAT_GIX", _ -> paren(_ -> identifier("get_global_id").paren(_ -> intConstZero())))
-                .hashDefine("HAT_GIY", _ -> paren(_ -> identifier("get_global_id").paren(_ -> intConstOne())))
-                .hashDefine("HAT_GIZ", _ -> paren(_ -> identifier("get_global_id").paren(_ -> intConstTwo())))
-                .hashDefine("HAT_LIX", _ -> paren(_ -> identifier("get_local_id").paren(_ -> intConstZero())))
-                .hashDefine("HAT_LIY", _ -> paren(_ -> identifier("get_local_id").paren(_ -> intConstOne())))
-                .hashDefine("HAT_LIZ", _ -> paren(_ -> identifier("get_local_id").paren(_ -> intConstTwo())))
-                .hashDefine("HAT_GSX", _ -> paren(_ -> identifier("get_global_size").paren(_ -> intConstZero())))
-                .hashDefine("HAT_GSY", _ -> paren(_ -> identifier("get_global_size").paren(_ -> intConstOne())))
-                .hashDefine("HAT_GSZ", _ -> paren(_ -> identifier("get_global_size").paren(_ -> intConstTwo())))
-                .hashDefine("HAT_LSX", _ -> paren(_ -> identifier("get_local_size").paren(_ -> intConstZero())))
-                .hashDefine("HAT_LSY", _ -> paren(_ -> identifier("get_local_size").paren(_ -> intConstOne())))
-                .hashDefine("HAT_LSZ", _ -> paren(_ -> identifier("get_local_size").paren(_ -> intConstTwo())))
-                .hashDefine("HAT_BIX", _ -> paren(_ -> identifier("get_group_id").paren(_ -> intConstZero())))
-                .hashDefine("HAT_BIY", _ -> paren(_ -> identifier("get_group_id").paren(_ -> intConstOne())))
-                .hashDefine("HAT_BIZ", _ -> paren(_ -> identifier("get_group_id").paren(_ -> intConstTwo())))
-                .hashDefine("HAT_BARRIER", _ -> identifier("barrier").oparen().identifier("CLK_LOCAL_MEM_FENCE").cparen());
-        //         )
-        // );
->>>>>>> cd9577b0
-    }
-
-    @Override
-    public OpenCLHATKernelBuilder atomicInc(ScopedCodeBuilderContext buildContext, Op.Result instanceResult, String name) {
-        return identifier("atomic_inc").paren(_ -> ampersand().recurse(buildContext, instanceResult.op()).rarrow().identifier(name));
-    }
-<<<<<<< HEAD
-
-
-=======
->>>>>>> cd9577b0
 }
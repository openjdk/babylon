/*
 * Copyright (c) 2024, Oracle and/or its affiliates. All rights reserved.
 * DO NOT ALTER OR REMOVE COPYRIGHT NOTICES OR THIS FILE HEADER.
 *
 * This code is free software; you can redistribute it and/or modify it
 * under the terms of the GNU General Public License version 2 only, as
 * published by the Free Software Foundation.  Oracle designates this
 * particular file as subject to the "Classpath" exception as provided
 * by Oracle in the LICENSE file that accompanied this code.
 *
 * This code is distributed in the hope that it will be useful, but WITHOUT
 * ANY WARRANTY; without even the implied warranty of MERCHANTABILITY or
 * FITNESS FOR A PARTICULAR PURPOSE.  See the GNU General Public License
 * version 2 for more details (a copy is included in the LICENSE file that
 * accompanied this code).
 *
 * You should have received a copy of the GNU General Public License version
 * 2 along with this work; if not, write to the Free Software Foundation,
 * Inc., 51 Franklin St, Fifth Floor, Boston, MA 02110-1301 USA.
 *
 * Please contact Oracle, 500 Oracle Parkway, Redwood Shores, CA 94065 USA
 * or visit www.oracle.com if you need additional information or have any
 * questions.
 */
package hat.backend.ffi;

import hat.codebuilders.C99HATKernelBuilder;
import hat.codebuilders.CodeBuilder;
import hat.codebuilders.ScopedCodeBuilderContext;
import hat.dialect.HATF16ConvOp;
import hat.dialect.HATVectorBinaryOp;
import hat.dialect.HATVectorLoadOp;
import hat.dialect.HATVectorOfOp;
import hat.dialect.HATVectorSelectLoadOp;
import hat.dialect.HATVectorSelectStoreOp;
import hat.dialect.HATVectorStoreView;
import hat.dialect.HATVectorVarOp;
import jdk.incubator.code.Op;
import jdk.incubator.code.Value;

import java.util.List;

public class OpenCLHATKernelBuilder extends C99HATKernelBuilder<OpenCLHATKernelBuilder> {

    @Override
    public OpenCLHATKernelBuilder defines() {
        return self()
                .hashDefine("HAT_OPENCL")
                //  .hashIfdef("HAT_OPENCL", _ ->
                //        indent(_ -> self()
                .hashIfndef("NULL", _ -> hashDefine("NULL", "0"))
                .pragma("OPENCL", "EXTENSION", "cl_khr_global_int32_base_atomics", ":", "enable")
                .pragma("OPENCL", "EXTENSION", "cl_khr_local_int32_base_atomics", ":", "enable")
                .pragma("OPENCL", "EXTENSION", "cl_khr_fp16", ":", "enable")                      // Enable Half type
                .hashDefine("HAT_FUNC", _ -> keyword("inline"))
                .hashDefine("HAT_KERNEL", _ -> keyword("__kernel"))
                .hashDefine("HAT_GLOBAL_MEM", _ -> keyword("__global"))
                .hashDefine("HAT_LOCAL_MEM", _ -> keyword("__local"))
                .hashDefine("HAT_GIX", _ -> paren(_ -> identifier("get_global_id").paren(_ -> intConstZero())))
                .hashDefine("HAT_GIY", _ -> paren(_ -> identifier("get_global_id").paren(_ -> intConstOne())))
                .hashDefine("HAT_GIZ", _ -> paren(_ -> identifier("get_global_id").paren(_ -> intConstTwo())))
                .hashDefine("HAT_LIX", _ -> paren(_ -> identifier("get_local_id").paren(_ -> intConstZero())))
                .hashDefine("HAT_LIY", _ -> paren(_ -> identifier("get_local_id").paren(_ -> intConstOne())))
                .hashDefine("HAT_LIZ", _ -> paren(_ -> identifier("get_local_id").paren(_ -> intConstTwo())))
                .hashDefine("HAT_GSX", _ -> paren(_ -> identifier("get_global_size").paren(_ -> intConstZero())))
                .hashDefine("HAT_GSY", _ -> paren(_ -> identifier("get_global_size").paren(_ -> intConstOne())))
                .hashDefine("HAT_GSZ", _ -> paren(_ -> identifier("get_global_size").paren(_ -> intConstTwo())))
                .hashDefine("HAT_LSX", _ -> paren(_ -> identifier("get_local_size").paren(_ -> intConstZero())))
                .hashDefine("HAT_LSY", _ -> paren(_ -> identifier("get_local_size").paren(_ -> intConstOne())))
                .hashDefine("HAT_LSZ", _ -> paren(_ -> identifier("get_local_size").paren(_ -> intConstTwo())))
                .hashDefine("HAT_BIX", _ -> paren(_ -> identifier("get_group_id").paren(_ -> intConstZero())))
                .hashDefine("HAT_BIY", _ -> paren(_ -> identifier("get_group_id").paren(_ -> intConstOne())))
                .hashDefine("HAT_BIZ", _ -> paren(_ -> identifier("get_group_id").paren(_ -> intConstTwo())))
                .hashDefine("HAT_BARRIER", _ -> identifier("barrier").oparen().identifier("CLK_LOCAL_MEM_FENCE").cparen());
        //         )
        // );
    }

    @Override
    public OpenCLHATKernelBuilder atomicInc(ScopedCodeBuilderContext buildContext, Op.Result instanceResult, String name) {
        return identifier("atomic_inc").paren(_ -> ampersand().recurse(buildContext, instanceResult.op()).rarrow().identifier(name));
    }

    @Override
    public OpenCLHATKernelBuilder hatVectorStoreOp(ScopedCodeBuilderContext buildContext, HATVectorStoreView hatVectorStoreView) {
        Value dest = hatVectorStoreView.operands().get(0);
        Value index = hatVectorStoreView.operands().get(2);

<<<<<<< HEAD
        identifier("vstore" + hatVectorStoreView.storeN())
                .oparen();
        // if the value to be stored is an operation, recurse on the operation
        if (hatVectorStoreView.operands().get(1) instanceof Op.Result r && r.op() instanceof HATVectorBinaryOp) {
            recurse(buildContext, r.op());
        } else {
            varName(hatVectorStoreView);
        }
        comma().space()
=======
        identifier("vstore" + hatVectorStoreView.vectorN())
                .oparen()
                .varName(hatVectorStoreView)
                .comma()
                .space()
>>>>>>> 3db08a3e
                .intConstZero()
                .comma()
                .space()
                .ampersand();

        if (dest instanceof Op.Result r) {
            recurse(buildContext, r.op());
        }
        either(hatVectorStoreView.isSharedOrPrivate(), CodeBuilder::dot, CodeBuilder::rarrow);
        identifier("array").osbrace();

        if (index instanceof Op.Result r) {
            recurse(buildContext, r.op());
        }

        csbrace().cparen();
        return self();
    }

    @Override
    public OpenCLHATKernelBuilder hatBinaryVectorOp(ScopedCodeBuilderContext buildContext, HATVectorBinaryOp hatVectorBinaryOp) {

        oparen();
        Value op1 = hatVectorBinaryOp.operands().get(0);
        Value op2 = hatVectorBinaryOp.operands().get(1);

        if (op1 instanceof Op.Result r) {
            recurse(buildContext, r.op());
        }
        space().identifier(hatVectorBinaryOp.operationType().symbol()).space();

        if (op2 instanceof Op.Result r) {
            recurse(buildContext, r.op());
        }
        cparen();
        return self();
    }

    @Override
    public OpenCLHATKernelBuilder hatVectorLoadOp(ScopedCodeBuilderContext buildContext, HATVectorLoadOp hatVectorLoadOp) {
        Value source = hatVectorLoadOp.operands().get(0);
        Value index = hatVectorLoadOp.operands().get(1);

        identifier("vload" + hatVectorLoadOp.vectorN())
                .oparen()
                .intConstZero()
                .comma()
                .space()
                .ampersand();

        if (source instanceof Op.Result r) {
            recurse(buildContext, r.op());
        }

        either(hatVectorLoadOp.isSharedOrPrivate(), CodeBuilder::dot, CodeBuilder::rarrow);
        identifier("array").osbrace();
        if (index instanceof Op.Result r) {
            recurse(buildContext, r.op());
        }
        csbrace().cparen();
        return self();
    }

    @Override
    public OpenCLHATKernelBuilder hatSelectLoadOp(ScopedCodeBuilderContext buildContext, HATVectorSelectLoadOp hatVSelectLoadOp) {
        if (hatVSelectLoadOp.operands().getFirst() instanceof Op.Result res && res.op() instanceof HATVectorLoadOp vLoadOp) {
            recurse(buildContext, vLoadOp);
        } else {
            identifier(hatVSelectLoadOp.varName());
        }
        dot().identifier(hatVSelectLoadOp.mapLane());
        return self();
    }

    @Override
    public OpenCLHATKernelBuilder hatSelectStoreOp(ScopedCodeBuilderContext buildContext, HATVectorSelectStoreOp hatVSelectStoreOp) {
        if (hatVSelectStoreOp.operands().getFirst() instanceof Op.Result res && res.op() instanceof HATVectorLoadOp vLoadOp) {
            recurse(buildContext, vLoadOp);
        } else {
            identifier(hatVSelectStoreOp.varName());
        }
        dot().identifier(hatVSelectStoreOp.mapLane())
                .space().equals().space();
        if (hatVSelectStoreOp.resultValue() != null) {
            // We have detected a direct resolved result (resolved name)
            varName(hatVSelectStoreOp.resultValue());
        } else {
            // otherwise, we traverse to resolve the expression
            Value storeValue = hatVSelectStoreOp.operands().get(1);
            if (storeValue instanceof Op.Result r) {
                recurse(buildContext, r.op());
            }
        }
        return self();
    }

    @Override
    public OpenCLHATKernelBuilder hatF16ConvOp(ScopedCodeBuilderContext buildContext, HATF16ConvOp hatF16ConvOp) {
       oparen().halfType().cparen();
        Value initValue = hatF16ConvOp.operands().getFirst();
        if (initValue instanceof Op.Result r) {
            recurse(buildContext, r.op());
        }
        return self();
    }

    @Override
    public OpenCLHATKernelBuilder hatVectorVarOp(ScopedCodeBuilderContext buildContext, HATVectorVarOp hatVectorVarOp) {
        typeName(hatVectorVarOp.buildType())
                .space()
                .varName(hatVectorVarOp)
                .space().equals().space();

        Value operand = hatVectorVarOp.operands().getFirst();
        if (operand instanceof Op.Result r) {
            recurse(buildContext, r.op());
        }
        return self();
    }

    @Override
    public OpenCLHATKernelBuilder genVectorIdentifier(ScopedCodeBuilderContext builderContext, HATVectorOfOp hatVectorOfOp) {
        oparen().identifier(hatVectorOfOp.buildType()).cparen().oparen();
        return self();
    }
}<|MERGE_RESOLUTION|>--- conflicted
+++ resolved
@@ -86,8 +86,7 @@
         Value dest = hatVectorStoreView.operands().get(0);
         Value index = hatVectorStoreView.operands().get(2);
 
-<<<<<<< HEAD
-        identifier("vstore" + hatVectorStoreView.storeN())
+        identifier("vstore" + hatVectorStoreView.vectorN())
                 .oparen();
         // if the value to be stored is an operation, recurse on the operation
         if (hatVectorStoreView.operands().get(1) instanceof Op.Result r && r.op() instanceof HATVectorBinaryOp) {
@@ -96,13 +95,6 @@
             varName(hatVectorStoreView);
         }
         comma().space()
-=======
-        identifier("vstore" + hatVectorStoreView.vectorN())
-                .oparen()
-                .varName(hatVectorStoreView)
-                .comma()
-                .space()
->>>>>>> 3db08a3e
                 .intConstZero()
                 .comma()
                 .space()

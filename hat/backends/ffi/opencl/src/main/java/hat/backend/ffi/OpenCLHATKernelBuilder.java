/*
 * Copyright (c) 2024, Oracle and/or its affiliates. All rights reserved.
 * DO NOT ALTER OR REMOVE COPYRIGHT NOTICES OR THIS FILE HEADER.
 *
 * This code is free software; you can redistribute it and/or modify it
 * under the terms of the GNU General Public License version 2 only, as
 * published by the Free Software Foundation.  Oracle designates this
 * particular file as subject to the "Classpath" exception as provided
 * by Oracle in the LICENSE file that accompanied this code.
 *
 * This code is distributed in the hope that it will be useful, but WITHOUT
 * ANY WARRANTY; without even the implied warranty of MERCHANTABILITY or
 * FITNESS FOR A PARTICULAR PURPOSE.  See the GNU General Public License
 * version 2 for more details (a copy is included in the LICENSE file that
 * accompanied this code).
 *
 * You should have received a copy of the GNU General Public License version
 * 2 along with this work; if not, write to the Free Software Foundation,
 * Inc., 51 Franklin St, Fifth Floor, Boston, MA 02110-1301 USA.
 *
 * Please contact Oracle, 500 Oracle Parkway, Redwood Shores, CA 94065 USA
 * or visit www.oracle.com if you need additional information or have any
 * questions.
 */
package hat.backend.ffi;

import hat.NDRange;
import hat.codebuilders.C99HATKernelBuilder;
import hat.codebuilders.HATCodeBuilderContext;

import jdk.incubator.code.Op;
import jdk.incubator.code.dialect.core.CoreOp;
import jdk.incubator.code.dialect.java.JavaType;

public class OpenCLHATKernelBuilder extends C99HATKernelBuilder<OpenCLHATKernelBuilder> {

    public OpenCLHATKernelBuilder(NDRange ndRange) {
        super(ndRange);
    }

    @Override
    public OpenCLHATKernelBuilder defines() {
        hashDefine("NDRANGE_OPENCL");
        pragma("OPENCL", "EXTENSION", "cl_khr_global_int32_base_atomics", ":", "enable");
        pragma("OPENCL", "EXTENSION", "cl_khr_local_int32_base_atomics", ":", "enable");
        hashIfndef("NULL", _ -> hashDefine("NULL", "0"));
        return self();
    }

    @Override
    public OpenCLHATKernelBuilder pragmas() {
        return self().
                pragma("OPENCL", "EXTENSION", "cl_khr_global_int32_base_atomics", ":", "enable").
                pragma("OPENCL", "EXTENSION", "cl_khr_local_int32_base_atomics", ":", "enable");
    }

    @Override
    public OpenCLHATKernelBuilder globalId(int id) {
        return identifier("get_global_id").oparen().literal(id).cparen();
    }

    @Override
    public OpenCLHATKernelBuilder localId(int id) {
        return identifier("get_local_id").oparen().literal(id).cparen();
    }

    @Override
    public OpenCLHATKernelBuilder globalSize(int id) {
        return identifier("get_global_size").oparen().literal(id).cparen();
    }

    @Override
    public OpenCLHATKernelBuilder localSize(int id) {
        return identifier("get_local_size").oparen().literal(id).cparen();
    }

    @Override
    public OpenCLHATKernelBuilder blockId(int id) {
        return identifier("get_group_id").oparen().literal(id).cparen();
    }

    @Override
<<<<<<< HEAD
    public OpenCLHATKernelBuilder syncBlockThreads() {
        return identifier("barrier").oparen().identifier("CLK_LOCAL_MEM_FENCE").cparen().semicolon();
    }

    @Override
    public OpenCLHATKernelBuilder kernelDeclaration(String name) {
        return keyword("__kernel").space().voidType().space().identifier(name);
=======
    public OpenCLHATKernelBuilder kernelDeclaration(CoreOp.FuncOp funcOp) {
        return keyword("__kernel").space().voidType().space().identifier(funcOp.funcName());
>>>>>>> dbadf0d0
    }

    @Override
    public OpenCLHATKernelBuilder functionDeclaration(HATCodeBuilderContext codeBuilderContext, JavaType type, CoreOp.FuncOp funcOp) {
        return keyword("inline").space().type(codeBuilderContext,type).space().identifier(funcOp.funcName());
    }

    @Override
    public OpenCLHATKernelBuilder globalPtrPrefix() {
        return keyword("__global");
    }

    @Override
    public OpenCLHATKernelBuilder localPtrPrefix() {
        return keyword("__local");
    }

    @Override
    public OpenCLHATKernelBuilder atomicInc(HATCodeBuilderContext buildContext, Op.Result instanceResult, String name){
          return identifier("atomic_inc").paren(_ ->
              ampersand().recurse(buildContext, instanceResult.op()).rarrow().identifier(name)
          );
    }

    @Override
    public OpenCLHATKernelBuilder emitPrivateDeclaration(String typeStructName, String varName) {
        return suffix_t(typeStructName)
                .space()
                .emitText(varName).nl();
    }

    @Override
    public OpenCLHATKernelBuilder emitLocalDeclaration(String typeName, String varName) {
        return localPtrPrefix()
                .space()
                .suffix_t(typeName)
                .space()
                .identifier(varName);
    }

}<|MERGE_RESOLUTION|>--- conflicted
+++ resolved
@@ -80,18 +80,13 @@
     }
 
     @Override
-<<<<<<< HEAD
     public OpenCLHATKernelBuilder syncBlockThreads() {
         return identifier("barrier").oparen().identifier("CLK_LOCAL_MEM_FENCE").cparen().semicolon();
     }
 
     @Override
-    public OpenCLHATKernelBuilder kernelDeclaration(String name) {
-        return keyword("__kernel").space().voidType().space().identifier(name);
-=======
     public OpenCLHATKernelBuilder kernelDeclaration(CoreOp.FuncOp funcOp) {
         return keyword("__kernel").space().voidType().space().identifier(funcOp.funcName());
->>>>>>> dbadf0d0
     }
 
     @Override

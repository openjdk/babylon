/*
 * Copyright (c) 2024, Oracle and/or its affiliates. All rights reserved.
 * DO NOT ALTER OR REMOVE COPYRIGHT NOTICES OR THIS FILE HEADER.
 *
 * This code is free software; you can redistribute it and/or modify it
 * under the terms of the GNU General Public License version 2 only, as
 * published by the Free Software Foundation.  Oracle designates this
 * particular file as subject to the "Classpath" exception as provided
 * by Oracle in the LICENSE file that accompanied this code.
 *
 * This code is distributed in the hope that it will be useful, but WITHOUT
 * ANY WARRANTY; without even the implied warranty of MERCHANTABILITY or
 * FITNESS FOR A PARTICULAR PURPOSE.  See the GNU General Public License
 * version 2 for more details (a copy is included in the LICENSE file that
 * accompanied this code).
 *
 * You should have received a copy of the GNU General Public License version
 * 2 along with this work; if not, write to the Free Software Foundation,
 * Inc., 51 Franklin St, Fifth Floor, Boston, MA 02110-1301 USA.
 *
 * Please contact Oracle, 500 Oracle Parkway, Redwood Shores, CA 94065 USA
 * or visit www.oracle.com if you need additional information or have any
 * questions.
 */
<<<<<<< HEAD
#include "opencl_backend.h"

#define INFO 0

OpenCLBackend::OpenCLProgram::OpenCLKernel::OpenCLBuffer::OpenCLBuffer(Backend::Program::Kernel *kernel, Arg_s *arg)
        : Backend::Program::Kernel::Buffer(kernel, arg) {
    /*
     *   (void *) arg->value.buffer.memorySegment,
     *   (size_t) arg->value.buffer.sizeInBytes);
     */
    cl_int status;
    auto openclBackend = dynamic_cast<OpenCLBackend *>(kernel->program->backend);
    clMem = clCreateBuffer(openclBackend->context,
                           CL_MEM_USE_HOST_PTR | CL_MEM_READ_WRITE,
                           arg->value.buffer.sizeInBytes,
                           arg->value.buffer.memorySegment,
                           &status);
    if (status != CL_SUCCESS) {
        std::cerr << OpenCLBackend::errorMsg(status) << std::endl;
        exit(1);
    }
    arg->value.buffer.vendorPtr = static_cast<void *>(this);
    if (INFO){
         std::cout << "created buffer " << std::endl;
    }
}

void OpenCLBackend::OpenCLProgram::OpenCLKernel::OpenCLBuffer::copyToDevice() {

    /*
     *   (void *) arg->value.buffer.memorySegment,
     *   (size_t) arg->value.buffer.sizeInBytes);
     */
    auto openclKernel = dynamic_cast<OpenCLKernel *>(kernel);
    auto openclBackend = dynamic_cast<OpenCLBackend *>(openclKernel->program->backend);
    cl_int status = clEnqueueWriteBuffer(openclBackend->command_queue,
                                         clMem,
                                         CL_FALSE,
                                         0,
                                         arg->value.buffer.sizeInBytes,
                                         arg->value.buffer.memorySegment,
                                         openclKernel->eventc,
                                         ((openclKernel->eventc == 0) ? NULL : openclKernel->events),
                                         &(openclKernel->events[openclKernel->eventc]));


    if (status != CL_SUCCESS) {
        std::cerr << OpenCLBackend::errorMsg(status) << std::endl;
        exit(1);
    }
    openclKernel->eventc++;
    if (INFO){
        std::cout << "enqueued buffer copyToDevice " << std::endl;
    }
}

void OpenCLBackend::OpenCLProgram::OpenCLKernel::OpenCLBuffer::copyFromDevice() {
    auto openclKernel = dynamic_cast<OpenCLKernel *>(kernel);
    auto openclBackend = dynamic_cast<OpenCLBackend *>(openclKernel->program->backend);
    cl_int status = clEnqueueReadBuffer(openclBackend->command_queue,
                                        clMem,
                                        CL_FALSE,
                                        0,
                                        arg->value.buffer.sizeInBytes,
                                        arg->value.buffer.memorySegment,
                                        openclKernel->eventc,
                                        ((openclKernel->eventc == 0) ? NULL : openclKernel->events),
                                        &(openclKernel->events[openclKernel->eventc]));

    if (status != CL_SUCCESS) {
        std::cerr << OpenCLBackend::errorMsg(status) << std::endl;
        exit(1);
    }
    openclKernel->eventc++;
    if (INFO){
       std::cout << "enqueued buffer copyFromDevice " << std::endl;
    }
}

OpenCLBackend::OpenCLProgram::OpenCLKernel::OpenCLBuffer::~OpenCLBuffer() {
    clReleaseMemObject(clMem);
}

OpenCLBackend::OpenCLProgram::OpenCLKernel::OpenCLKernel(Backend::Program *program, char* name, cl_kernel kernel)
        : Backend::Program::Kernel(program, name), kernel(kernel), eventMax(0), events(nullptr),
          eventc(0) {
}

OpenCLBackend::OpenCLProgram::OpenCLKernel::~OpenCLKernel() {
    clReleaseKernel(kernel);
}

long OpenCLBackend::OpenCLProgram::OpenCLKernel::ndrange(void *argArray) {
    // std::cout << "ndrange(" << argArray << ") " << std::endl;
    ArgSled argSled(static_cast<ArgArray_s *>(argArray));
    if (INFO){
       Sled::show(std::cout, argArray);
    }
    if (events != nullptr || eventc != 0) {
        std::cerr << "opencl state issue, we might have leaked events!" << std::endl;
    }
    eventMax = argSled.argc() * 4 + 1;
    eventc = 0;
    events = new cl_event[eventMax];
    NDRange *ndrange = nullptr;
    for (int i = 0; i < argSled.argc(); i++) {
        Arg_s *arg = argSled.arg(i);
        switch (arg->variant) {
            case '&': {
               auto openclBuffer = new OpenCLBuffer(this, arg);
                if (arg->idx == 0){
                    ndrange = static_cast<NDRange *>(arg->value.buffer.memorySegment);
                }else{
                     if (INFO){
                        if (arg->value.buffer.state == 1) { //Java described this as dirty
                            std::cout << "JAVA_DIRTY !"<<std::endl;
                         }else{
                            std::cout << "NOT JAVA_DIRTY"<<std::endl;
                          }
                     }
                }
                openclBuffer->copyToDevice();
                cl_int status = clSetKernelArg(kernel, arg->idx, sizeof(cl_mem), &openclBuffer->clMem);
                if (status != CL_SUCCESS) {
                    std::cerr << OpenCLBackend::errorMsg(status) << std::endl;
                    exit(1);
                }
                if (INFO){
                   std::cout << "set buffer arg " << arg->idx << std::endl;
                }
                break;
            }
            case 'I':
            case 'F': {
                cl_int status = clSetKernelArg(kernel, arg->idx, sizeof(arg->value.x32), (void *) &arg->value);
                if (status != CL_SUCCESS) {
                    std::cerr << OpenCLBackend::errorMsg(status) << std::endl;
                    exit(1);
                }
                if (INFO){
                   std::cout << "set I or F arg " << arg->idx << std::endl;
                }
                break;
            }
            case 'S':
            case 'C': {
                cl_int status = clSetKernelArg(kernel, arg->idx, sizeof(arg->value.x16), (void *) &arg->value);
                if (status != CL_SUCCESS) {
                    std::cerr << OpenCLBackend::errorMsg(status) << std::endl;
                    exit(1);
                }
                if (INFO){
                   std::cout << "set S or C arg " << arg->idx << std::endl;
                }
                break;
            }
            case 'J':
            case 'D': {
                cl_int status = clSetKernelArg(kernel, arg->idx, sizeof(arg->value.x64), (void *) &arg->value);
                if (status != CL_SUCCESS) {
                    std::cerr << OpenCLBackend::errorMsg(status) << std::endl;
                    exit(1);
                }
                if (INFO){
                   std::cout << "set J or D arg " << arg->idx << std::endl;
                }
                break;
            }
            default: {
                std::cerr << "unexpected variant " << (char) arg->variant << std::endl;
                exit(1);
            }
        }
    }

    size_t globalSize = ndrange->maxX;
    if (INFO){
       std::cout << "ndrange = " << ndrange->maxX << std::endl;
    }
    size_t dims = 1;
    cl_int status = clEnqueueNDRangeKernel(
            dynamic_cast<OpenCLBackend *>(program->backend)->command_queue,
            kernel,
            dims,
            nullptr,
            &globalSize,
            nullptr,
            eventc,
            ((eventc == 0) ? nullptr : events),
            &(events[eventc]));
    if (status != CL_SUCCESS) {
        std::cerr << OpenCLBackend::errorMsg(status) << std::endl;
        exit(1);
    }
    if (INFO){
       std::cout << "enqueued dispatch  " << std::endl;
       std::cout <<  " globalSize=" << globalSize << " " << std::endl;
    }
=======
>>>>>>> 5bdc8fff

#include "opencl_backend.h"
OpenCLBackend::OpenCLBuffer * OpenCLBackend::getOrCreateBuffer(BufferState *bufferState) {
    OpenCLBuffer *openclBuffer = nullptr;
    if (bufferState->vendorPtr == 0L || bufferState->state == BufferState::NEW_STATE){
        openclBuffer = new OpenCLBuffer(this,  bufferState);
        if (config->trace){
           std::cout << "We allocated arg buffer "<<std::endl;
       }
    }else{
        if (config->trace){
            std::cout << "Were reusing  buffer  buffer "<<std::endl;
        }
        openclBuffer=  static_cast<OpenCLBuffer*>(bufferState->vendorPtr);
    }
    return openclBuffer;
}
bool OpenCLBackend::getBufferFromDeviceIfDirty(void *memorySegment, long memorySegmentLength) {
    if (config->traceCalls){
      std::cout << "getBufferFromDeviceIfDirty(" <<std::hex << (long)memorySegment << "," << std::dec<< memorySegmentLength <<"){"<<std::endl;
    }
    if (config->minimizeCopies){
       BufferState * bufferState = BufferState::of(memorySegment,memorySegmentLength);
       if (bufferState->state == BufferState::DEVICE_OWNED){
           queue->copyFromDevice(static_cast<Backend::Buffer *>(bufferState->vendorPtr));
          if (config->traceEnqueues | config->traceCopies){
             std::cout << "copying buffer from device (from java access) "<< std::endl;
          }
          queue->wait();
          queue->release();
       }else{
          std::cout << "HOW DID WE GET HERE 1 attempting  to get buffer but buffer is not device dirty"<<std::endl;
          std::exit(1);
       }
    }else{
     std::cerr << "HOW DID WE GET HERE ? java side should avoid calling getBufferFromDeviceIfDirty as we are not minimising buffers!"<<std::endl;
     std::exit(1);
    }
    if (config->traceCalls){
      std::cout << "}getBufferFromDeviceIfDirty()"<<std::endl;
    }
    return true;
}

OpenCLBackend::OpenCLBackend(int configBits )
        : Backend(new Config(configBits), new OpenCLQueue(this)) {

    cl_int status;
    cl_uint platformc = 0;
    if ((status = clGetPlatformIDs(0, NULL, &platformc)) != CL_SUCCESS) {
        std::cerr << "clGetPlatformIDs (to get count) failed " << errorMsg(status)<<std::endl;
        std::exit(1);
        return;
    }

    if (config->platform >= platformc){
        std::cerr << "We only have "<<platformc<<" platform"<<((platformc>1)?"s":"")<<" (platform[0]-platform["<<(platformc-1)<<"] inclusive) you requested platform["<<config->platform<<"]"<< std::endl;
        std::exit(1);
        return;
    }
    cl_platform_id *platforms = new cl_platform_id[platformc];
    if ((status = clGetPlatformIDs(platformc, platforms, NULL)) != CL_SUCCESS) {
        std::cerr << "clGetPlatformIDs failed " << errorMsg(status)<<std::endl;
        std::exit(1);
        return;
    }
    cl_uint devicec = 0;
        platform_id = platforms[config->platform];
        if ((status = clGetDeviceIDs(platform_id, CL_DEVICE_TYPE_ALL, 0, NULL, &devicec)) != CL_SUCCESS) {
            if (status != CL_SUCCESS){
               std::cerr << "clGetDeviceIDs (to get count) failed " << errorMsg(status)<<std::endl;
            }
            delete[] platforms;
            return;
        }
       if (config->device >= devicec){
            std::cerr << "Platform["<<config->platform<<"] only has "<<devicec<<" device"<<((devicec>1)?"s":"")<<" (device[0]-device["<<(devicec-1)<<"] inclusive) and you requested device["<<config->device<<"]"<< std::endl;
            std::cerr << "No device available " << errorMsg(CL_DEVICE_NOT_AVAILABLE)<<std::endl;
              delete[] platforms;
            std::exit(1);
            return;
        }

    if (devicec == 0) {
        status = CL_DEVICE_NOT_AVAILABLE;
        std::cerr << "No device available " << errorMsg(status)<<std::endl;
          delete[] platforms;
        return;
    }
    cl_device_id *device_ids = new cl_device_id[devicec];             // compute device id
    if ((status = clGetDeviceIDs(platform_id, CL_DEVICE_TYPE_ALL, devicec, device_ids, NULL)) != CL_SUCCESS) {
        std::cerr << "clGetDeviceIDs failed " << errorMsg(status)<<std::endl;
        delete[] platforms;
        delete[] device_ids;
        return;
    }
    if ((context = clCreateContext(nullptr, 1, &device_ids[config->device], NULL, NULL, &status)) == NULL || status != CL_SUCCESS) {
        std::cerr << "clCreateContext failed " << errorMsg(status)<<std::endl;
        delete[] platforms;
        delete[] device_ids;
        return;
    }

    cl_command_queue_properties queue_props = CL_QUEUE_PROFILING_ENABLE;
    auto openCLQueue = dynamic_cast<OpenCLQueue *>(queue);
    if ((openCLQueue->command_queue = clCreateCommandQueue(context, device_ids[config->device], queue_props, &status)) == NULL ||
        status != CL_SUCCESS) {
        std::cerr << "clCreateCommandQueue failed " << errorMsg(status)<<std::endl;
        clReleaseContext(context);
        delete[] platforms;
        delete[] device_ids;
        return;
    }

    device_id = device_ids[config->device];
    delete[] device_ids;
    delete[] platforms;

}

OpenCLBackend::~OpenCLBackend() {
    clReleaseContext(context);

}

void OpenCLBackend::computeStart() {
  if (config->trace){
     std::cout <<"compute start" <<std::endl;
  }
    queue->computeStart();
}
void OpenCLBackend::computeEnd() {
  queue->computeEnd();
    queue->wait();

 if (config->profile){
     auto openCLQueue = dynamic_cast<OpenCLQueue *>(queue);
     openCLQueue->showEvents(100);
 }
    queue->release();
 if (config->trace){
     std::cout <<"compute end" <<std::endl;
 }
}
  OpenCLBackend::OpenCLProgram *OpenCLBackend::compileProgram(OpenCLSource &openclSource){
    return compileProgram(&openclSource);
  }
  OpenCLBackend::OpenCLProgram *OpenCLBackend::compileProgram(OpenCLSource *openclSource){
      return compileProgram(openclSource->len, openclSource->text);
  }

    OpenCLBackend::OpenCLProgram *OpenCLBackend::compileProgram(int len, char *text){
        return dynamic_cast<OpenCLProgram *>(compile(len, text));
    }

    Backend::CompilationUnit *OpenCLBackend::compile(int len, char *source){
     size_t srcLen = ::strlen(source);
        char *src = new char[srcLen + 1];
        ::strncpy(src, source, srcLen);
        src[srcLen] = '\0';
        if(config->trace){
            std::cout << "native compiling " << src << std::endl;
        }
        cl_int status;
        cl_program program;
        if ((program = clCreateProgramWithSource(context, 1, (const char **) &src, nullptr, &status)) == nullptr ||
            status != CL_SUCCESS) {
            std::cerr << "clCreateProgramWithSource failed" << std::endl;
            delete[] src;
            return 0;
        }

        cl_int buildStatus = clBuildProgram(program, 0, nullptr, nullptr, nullptr, nullptr);
        if (buildStatus != CL_SUCCESS) {
           std::cerr << "buildStatus =failed" << std::endl;
        }
        size_t logLen = 0;
        OpenCLProgram *openclProgram = nullptr;
        if ((status = clGetProgramBuildInfo(program, device_id, CL_PROGRAM_BUILD_LOG, 0, nullptr, &logLen)) != CL_SUCCESS) {
            std::cerr << "clGetBuildInfo (getting log size) failed" << std::endl;
            //openclProgram->buildInfo = new Backend::CompilationUnit::BuildInfo(openclProgram, src, nullptr, false);
           openclProgram= new OpenCLProgram(this,  src,nullptr,buildStatus==CL_SUCCESS,program);
        } else {
            cl_build_status buildStatus;
            clGetProgramBuildInfo(program, device_id, CL_PROGRAM_BUILD_STATUS, sizeof(buildStatus), &buildStatus, nullptr);
            if (logLen > 0) {
                char *log = new char[logLen + 1];
                if ((status = clGetProgramBuildInfo(program, device_id, CL_PROGRAM_BUILD_LOG, logLen + 1, (void *) log,
                                                    nullptr)) != CL_SUCCESS) {
                    std::cerr << "clGetBuildInfo (getting log) failed" << std::endl;
                    delete[] log;
                    log = nullptr;
                } else {
                    log[logLen] = '\0';
                    if (logLen > 1) {
                        std::cerr << "logLen = " << logLen << " log  = " << log << std::endl;
                    }
                }
                  openclProgram= new OpenCLProgram(this,  src,log,buildStatus==CL_SUCCESS,program);

            } else {
              openclProgram= new OpenCLProgram(this, src, nullptr, buildStatus==CL_SUCCESS, program);
            }
        }
        return openclProgram;
    }


const char *OpenCLBackend::errorMsg(cl_int status) {
    static struct {
        cl_int code;
        const char *msg;
    } error_table[] = {
            {CL_SUCCESS,                         "success"},
            {CL_DEVICE_NOT_FOUND,                "device not found",},
            {CL_DEVICE_NOT_AVAILABLE,            "device not available",},
            {CL_COMPILER_NOT_AVAILABLE,          "compiler not available",},
            {CL_MEM_OBJECT_ALLOCATION_FAILURE,   "mem object allocation failure",},
            {CL_OUT_OF_RESOURCES,                "out of resources",},
            {CL_OUT_OF_HOST_MEMORY,              "out of host memory",},
            {CL_PROFILING_INFO_NOT_AVAILABLE,    "profiling not available",},
            {CL_MEM_COPY_OVERLAP,                "memcopy overlaps",},
            {CL_IMAGE_FORMAT_MISMATCH,           "image format mismatch",},
            {CL_IMAGE_FORMAT_NOT_SUPPORTED,      "image format not supported",},
            {CL_BUILD_PROGRAM_FAILURE,           "build program failed",},
            {CL_MAP_FAILURE,                     "map failed",},
            {CL_INVALID_VALUE,                   "invalid value",},
            {CL_INVALID_DEVICE_TYPE,             "invalid device type",},
            {CL_INVALID_PLATFORM,                "invlaid platform",},
            {CL_INVALID_DEVICE,                  "invalid device",},
            {CL_INVALID_CONTEXT,                 "invalid context",},
            {CL_INVALID_QUEUE_PROPERTIES,        "invalid queue properties",},
            {CL_INVALID_COMMAND_QUEUE,           "invalid command queue",},
            {CL_INVALID_HOST_PTR,                "invalid host ptr",},
            {CL_INVALID_MEM_OBJECT,              "invalid mem object",},
            {CL_INVALID_IMAGE_FORMAT_DESCRIPTOR, "invalid image format descriptor ",},
            {CL_INVALID_IMAGE_SIZE,              "invalid image size",},
            {CL_INVALID_SAMPLER,                 "invalid sampler",},
            {CL_INVALID_BINARY,                  "invalid binary",},
            {CL_INVALID_BUILD_OPTIONS,           "invalid build options",},
            {CL_INVALID_PROGRAM,                 "invalid program ",},
            {CL_INVALID_PROGRAM_EXECUTABLE,      "invalid program executable",},
            {CL_INVALID_KERNEL_NAME,             "invalid kernel name",},
            {CL_INVALID_KERNEL_DEFINITION,       "invalid definition",},
            {CL_INVALID_KERNEL,                  "invalid kernel",},
            {CL_INVALID_ARG_INDEX,               "invalid arg index",},
            {CL_INVALID_ARG_VALUE,               "invalid arg value",},
            {CL_INVALID_ARG_SIZE,                "invalid arg size",},
            {CL_INVALID_KERNEL_ARGS,             "invalid kernel args",},
            {CL_INVALID_WORK_DIMENSION,          "invalid work dimension",},
            {CL_INVALID_WORK_GROUP_SIZE,         "invalid work group size",},
            {CL_INVALID_WORK_ITEM_SIZE,          "invalid work item size",},
            {CL_INVALID_GLOBAL_OFFSET,           "invalid global offset",},
            {CL_INVALID_EVENT_WAIT_LIST,         "invalid event wait list",},
            {CL_INVALID_EVENT,                   "invalid event",},
            {CL_INVALID_OPERATION,               "invalid operation",},
            {CL_INVALID_GL_OBJECT,               "invalid gl object",},
            {CL_INVALID_BUFFER_SIZE,             "invalid buffer size",},
            {CL_INVALID_MIP_LEVEL,               "invalid mip level",},
            {CL_INVALID_GLOBAL_WORK_SIZE,        "invalid global work size",},
            {-9999,                              "enqueueNdRangeKernel Illegal read or write to a buffer",},
            {0,                                  NULL},
    };
    for (int i = 0; error_table[i].msg != NULL; i++) {
        if (error_table[i].code == status) {
            //std::cerr << " clerror '" << error_table[i].msg << "'" << std::endl;
            return error_table[i].msg;
        }
    }
    static char unknown[256];
     #if defined (_WIN32)
        _snprintf
     #else
        snprintf
     #endif
     (unknown, sizeof(unknown), "unmapped string for  error %d", status);
    return unknown;
}


extern "C" long getBackend(int configBits) {
  std::cerr << "Opencl Driver =" << std::hex<< configBits <<std::dec<< std::endl;

    return reinterpret_cast<long>(new OpenCLBackend(configBits));
}


void __checkOpenclErrors(cl_int status, const char *file, const int line) {
    if (CL_SUCCESS != status) {
        std::cerr << "Opencl Driver API error = " << status << " from file " << file << " line " << line << std::endl;
        exit(-1);
    }
}

OpenCLSource::OpenCLSource()
        : Text(0L) {
}
OpenCLSource::OpenCLSource(size_t len)
        : Text(len) {
}
OpenCLSource::OpenCLSource(char *text)
        : Text(text, false) {
}<|MERGE_RESOLUTION|>--- conflicted
+++ resolved
@@ -22,207 +22,6 @@
  * or visit www.oracle.com if you need additional information or have any
  * questions.
  */
-<<<<<<< HEAD
-#include "opencl_backend.h"
-
-#define INFO 0
-
-OpenCLBackend::OpenCLProgram::OpenCLKernel::OpenCLBuffer::OpenCLBuffer(Backend::Program::Kernel *kernel, Arg_s *arg)
-        : Backend::Program::Kernel::Buffer(kernel, arg) {
-    /*
-     *   (void *) arg->value.buffer.memorySegment,
-     *   (size_t) arg->value.buffer.sizeInBytes);
-     */
-    cl_int status;
-    auto openclBackend = dynamic_cast<OpenCLBackend *>(kernel->program->backend);
-    clMem = clCreateBuffer(openclBackend->context,
-                           CL_MEM_USE_HOST_PTR | CL_MEM_READ_WRITE,
-                           arg->value.buffer.sizeInBytes,
-                           arg->value.buffer.memorySegment,
-                           &status);
-    if (status != CL_SUCCESS) {
-        std::cerr << OpenCLBackend::errorMsg(status) << std::endl;
-        exit(1);
-    }
-    arg->value.buffer.vendorPtr = static_cast<void *>(this);
-    if (INFO){
-         std::cout << "created buffer " << std::endl;
-    }
-}
-
-void OpenCLBackend::OpenCLProgram::OpenCLKernel::OpenCLBuffer::copyToDevice() {
-
-    /*
-     *   (void *) arg->value.buffer.memorySegment,
-     *   (size_t) arg->value.buffer.sizeInBytes);
-     */
-    auto openclKernel = dynamic_cast<OpenCLKernel *>(kernel);
-    auto openclBackend = dynamic_cast<OpenCLBackend *>(openclKernel->program->backend);
-    cl_int status = clEnqueueWriteBuffer(openclBackend->command_queue,
-                                         clMem,
-                                         CL_FALSE,
-                                         0,
-                                         arg->value.buffer.sizeInBytes,
-                                         arg->value.buffer.memorySegment,
-                                         openclKernel->eventc,
-                                         ((openclKernel->eventc == 0) ? NULL : openclKernel->events),
-                                         &(openclKernel->events[openclKernel->eventc]));
-
-
-    if (status != CL_SUCCESS) {
-        std::cerr << OpenCLBackend::errorMsg(status) << std::endl;
-        exit(1);
-    }
-    openclKernel->eventc++;
-    if (INFO){
-        std::cout << "enqueued buffer copyToDevice " << std::endl;
-    }
-}
-
-void OpenCLBackend::OpenCLProgram::OpenCLKernel::OpenCLBuffer::copyFromDevice() {
-    auto openclKernel = dynamic_cast<OpenCLKernel *>(kernel);
-    auto openclBackend = dynamic_cast<OpenCLBackend *>(openclKernel->program->backend);
-    cl_int status = clEnqueueReadBuffer(openclBackend->command_queue,
-                                        clMem,
-                                        CL_FALSE,
-                                        0,
-                                        arg->value.buffer.sizeInBytes,
-                                        arg->value.buffer.memorySegment,
-                                        openclKernel->eventc,
-                                        ((openclKernel->eventc == 0) ? NULL : openclKernel->events),
-                                        &(openclKernel->events[openclKernel->eventc]));
-
-    if (status != CL_SUCCESS) {
-        std::cerr << OpenCLBackend::errorMsg(status) << std::endl;
-        exit(1);
-    }
-    openclKernel->eventc++;
-    if (INFO){
-       std::cout << "enqueued buffer copyFromDevice " << std::endl;
-    }
-}
-
-OpenCLBackend::OpenCLProgram::OpenCLKernel::OpenCLBuffer::~OpenCLBuffer() {
-    clReleaseMemObject(clMem);
-}
-
-OpenCLBackend::OpenCLProgram::OpenCLKernel::OpenCLKernel(Backend::Program *program, char* name, cl_kernel kernel)
-        : Backend::Program::Kernel(program, name), kernel(kernel), eventMax(0), events(nullptr),
-          eventc(0) {
-}
-
-OpenCLBackend::OpenCLProgram::OpenCLKernel::~OpenCLKernel() {
-    clReleaseKernel(kernel);
-}
-
-long OpenCLBackend::OpenCLProgram::OpenCLKernel::ndrange(void *argArray) {
-    // std::cout << "ndrange(" << argArray << ") " << std::endl;
-    ArgSled argSled(static_cast<ArgArray_s *>(argArray));
-    if (INFO){
-       Sled::show(std::cout, argArray);
-    }
-    if (events != nullptr || eventc != 0) {
-        std::cerr << "opencl state issue, we might have leaked events!" << std::endl;
-    }
-    eventMax = argSled.argc() * 4 + 1;
-    eventc = 0;
-    events = new cl_event[eventMax];
-    NDRange *ndrange = nullptr;
-    for (int i = 0; i < argSled.argc(); i++) {
-        Arg_s *arg = argSled.arg(i);
-        switch (arg->variant) {
-            case '&': {
-               auto openclBuffer = new OpenCLBuffer(this, arg);
-                if (arg->idx == 0){
-                    ndrange = static_cast<NDRange *>(arg->value.buffer.memorySegment);
-                }else{
-                     if (INFO){
-                        if (arg->value.buffer.state == 1) { //Java described this as dirty
-                            std::cout << "JAVA_DIRTY !"<<std::endl;
-                         }else{
-                            std::cout << "NOT JAVA_DIRTY"<<std::endl;
-                          }
-                     }
-                }
-                openclBuffer->copyToDevice();
-                cl_int status = clSetKernelArg(kernel, arg->idx, sizeof(cl_mem), &openclBuffer->clMem);
-                if (status != CL_SUCCESS) {
-                    std::cerr << OpenCLBackend::errorMsg(status) << std::endl;
-                    exit(1);
-                }
-                if (INFO){
-                   std::cout << "set buffer arg " << arg->idx << std::endl;
-                }
-                break;
-            }
-            case 'I':
-            case 'F': {
-                cl_int status = clSetKernelArg(kernel, arg->idx, sizeof(arg->value.x32), (void *) &arg->value);
-                if (status != CL_SUCCESS) {
-                    std::cerr << OpenCLBackend::errorMsg(status) << std::endl;
-                    exit(1);
-                }
-                if (INFO){
-                   std::cout << "set I or F arg " << arg->idx << std::endl;
-                }
-                break;
-            }
-            case 'S':
-            case 'C': {
-                cl_int status = clSetKernelArg(kernel, arg->idx, sizeof(arg->value.x16), (void *) &arg->value);
-                if (status != CL_SUCCESS) {
-                    std::cerr << OpenCLBackend::errorMsg(status) << std::endl;
-                    exit(1);
-                }
-                if (INFO){
-                   std::cout << "set S or C arg " << arg->idx << std::endl;
-                }
-                break;
-            }
-            case 'J':
-            case 'D': {
-                cl_int status = clSetKernelArg(kernel, arg->idx, sizeof(arg->value.x64), (void *) &arg->value);
-                if (status != CL_SUCCESS) {
-                    std::cerr << OpenCLBackend::errorMsg(status) << std::endl;
-                    exit(1);
-                }
-                if (INFO){
-                   std::cout << "set J or D arg " << arg->idx << std::endl;
-                }
-                break;
-            }
-            default: {
-                std::cerr << "unexpected variant " << (char) arg->variant << std::endl;
-                exit(1);
-            }
-        }
-    }
-
-    size_t globalSize = ndrange->maxX;
-    if (INFO){
-       std::cout << "ndrange = " << ndrange->maxX << std::endl;
-    }
-    size_t dims = 1;
-    cl_int status = clEnqueueNDRangeKernel(
-            dynamic_cast<OpenCLBackend *>(program->backend)->command_queue,
-            kernel,
-            dims,
-            nullptr,
-            &globalSize,
-            nullptr,
-            eventc,
-            ((eventc == 0) ? nullptr : events),
-            &(events[eventc]));
-    if (status != CL_SUCCESS) {
-        std::cerr << OpenCLBackend::errorMsg(status) << std::endl;
-        exit(1);
-    }
-    if (INFO){
-       std::cout << "enqueued dispatch  " << std::endl;
-       std::cout <<  " globalSize=" << globalSize << " " << std::endl;
-    }
-=======
->>>>>>> 5bdc8fff
 
 #include "opencl_backend.h"
 OpenCLBackend::OpenCLBuffer * OpenCLBackend::getOrCreateBuffer(BufferState *bufferState) {

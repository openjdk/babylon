--- conflicted
+++ resolved
@@ -219,13 +219,10 @@
                 });
 
         // Update the constants-map for the main kernel
-<<<<<<< HEAD
-=======
         HATFinalDetectionPhase hatFinalDetectionPhase = new HATFinalDetectionPhase();
         hatFinalDetectionPhase.apply(kernelCallGraph.entrypoint.funcOp());
         buildContext.setFinals(hatFinalDetectionPhase.getFinalVars());
         builder.nl().kernelEntrypoint(buildContext, args).nl();
->>>>>>> 02d3c681
 
         if (Config.SHOW_KERNEL_MODEL.isSet(config())) {
             IO.println("Original");

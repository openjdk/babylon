/*
 * Copyright (c) 2024, Oracle and/or its affiliates. All rights reserved.
 * DO NOT ALTER OR REMOVE COPYRIGHT NOTICES OR THIS FILE HEADER.
 *
 * This code is free software; you can redistribute it and/or modify it
 * under the terms of the GNU General Public License version 2 only, as
 * published by the Free Software Foundation.  Oracle designates this
 * particular file as subject to the "Classpath" exception as provided
 * by Oracle in the LICENSE file that accompanied this code.
 *
 * This code is distributed in the hope that it will be useful, but WITHOUT
 * ANY WARRANTY; without even the implied warranty of MERCHANTABILITY or
 * FITNESS FOR A PARTICULAR PURPOSE.  See the GNU General Public License
 * version 2 for more details (a copy is included in the LICENSE file that
 * accompanied this code).
 *
 * You should have received a copy of the GNU General Public License version
 * 2 along with this work; if not, write to the Free Software Foundation,
 * Inc., 51 Franklin St, Fifth Floor, Boston, MA 02110-1301 USA.
 *
 * Please contact Oracle, 500 Oracle Parkway, Redwood Shores, CA 94065 USA
 * or visit www.oracle.com if you need additional information or have any
 * questions.
 */

package hat.backend.ffi;

import hat.ComputeRange;
import hat.ThreadMesh;
import hat.NDRange;
import hat.callgraph.CallGraph;
import hat.codebuilders.C99HATKernelBuilder;
import hat.buffer.ArgArray;
import hat.buffer.Buffer;
import hat.buffer.BufferTracker;
import hat.buffer.KernelContext;
import hat.callgraph.KernelCallGraph;
import hat.codebuilders.ScopedCodeBuilderContext;
import hat.ifacemapper.BoundSchema;
import hat.ifacemapper.BufferState;
import hat.ifacemapper.Schema;
import hat.optools.OpTk;
import jdk.incubator.code.CopyContext;
import jdk.incubator.code.Op;
import jdk.incubator.code.dialect.java.ClassType;
import jdk.incubator.code.dialect.java.JavaOp;
import jdk.incubator.code.dialect.java.JavaType;

import java.lang.invoke.MethodHandles;
import java.lang.reflect.InvocationTargetException;
import java.lang.reflect.Method;
import java.util.ArrayList;
import java.util.Arrays;
import java.util.HashMap;
import java.util.LinkedHashSet;
import java.util.List;
import java.util.Map;
import java.util.Objects;
import java.util.Set;

public abstract class C99FFIBackend extends FFIBackend  implements BufferTracker {

    public C99FFIBackend(String libName, Config config) {
        super(libName, config);
    }

    public static class CompiledKernel {
        public final C99FFIBackend c99FFIBackend;
        public final KernelCallGraph kernelCallGraph;
        public final BackendBridge.CompilationUnitBridge.KernelBridge kernelBridge;
        public final ArgArray argArray;
        public final KernelContext kernelContext;

        public CompiledKernel(C99FFIBackend c99FFIBackend, KernelCallGraph kernelCallGraph, BackendBridge.CompilationUnitBridge.KernelBridge kernelBridge, Object[] ndRangeAndArgs) {
            this.c99FFIBackend = c99FFIBackend;
            this.kernelCallGraph = kernelCallGraph;
            this.kernelBridge = kernelBridge;
            this.kernelContext = KernelContext.createDefault(kernelCallGraph.computeContext.accelerator);
            ndRangeAndArgs[0] = this.kernelContext;
            this.argArray = ArgArray.create(kernelCallGraph.computeContext.accelerator,kernelCallGraph,  ndRangeAndArgs);
        }

        private void setGlobalMesh(hat.KernelContext kc) {
            kernelContext.maxX(kc.maxX);
            kernelContext.maxY(kc.maxY);
            kernelContext.maxZ(kc.maxZ);
            kernelContext.dimensions(kc.getDimensions());
        }

        private void setGlobalMesh(ThreadMesh threadMesh) {
            kernelContext.maxX(threadMesh.getX());
            kernelContext.maxY(threadMesh.getY());
            kernelContext.maxZ(threadMesh.getZ());
            kernelContext.dimensions(threadMesh.getDims());
        }

        private void setLocalMesh(ThreadMesh threadMesh) {
            kernelContext.lsx(threadMesh.getX());
            kernelContext.lsy(threadMesh.getY());
            kernelContext.lsz(threadMesh.getZ());
            //kernelContext.dimensions(threadMesh.getDims());
        }

        private void setDefaultLocalMesh() {
            kernelContext.lsx(0);
            kernelContext.lsy(0);
            kernelContext.lsz(0);
        }

        private void setupComputeRange(NDRange ndRange) {

            ComputeRange computeRange = ndRange.kid.getComputeRange();
            boolean isComputeRangeDefined = ndRange.kid.hasComputeRange();
            boolean isLocalMeshDefined = ndRange.kid.hasLocalMesh();

            ThreadMesh globalMesh = null;
            ThreadMesh localMesh = null;
            if (isComputeRangeDefined) {
                globalMesh = computeRange.getGlobalMesh();
                localMesh = computeRange.getLocalMesh();
            }

            if (!isComputeRangeDefined) {
                setGlobalMesh(ndRange.kid);
            } else {
                setGlobalMesh(globalMesh);
            }
            if (isComputeRangeDefined && isLocalMeshDefined) {
                setLocalMesh(localMesh);
            } else {
                setDefaultLocalMesh();
            }
        }

        public void dispatch(NDRange ndRange, Object[] args) {
            setupComputeRange(ndRange);
            args[0] = this.kernelContext;
            ArgArray.update(argArray,kernelCallGraph, args);
            kernelBridge.ndRange(this.argArray);
        }
    }

    public Map<KernelCallGraph, CompiledKernel> kernelCallGraphCompiledCodeMap = new HashMap<>();

    private void updateListOfSchemas(Op op, MethodHandles.Lookup lookup, List<String> localIfaceList) {
        if (Objects.requireNonNull(op) instanceof JavaOp.InvokeOp invokeOp) {
            if (OpTk.isIfaceAccessor(lookup, invokeOp)) {
                String klassName = invokeOp.resultType().toString();
                localIfaceList.add(klassName);
            }
        }
    }

    public <T extends C99HATKernelBuilder<T>> String createCode(KernelCallGraph kernelCallGraph, T builder, Object... args) {
        builder.defines().pragmas().types();
        Set<Schema.IfaceType> already = new LinkedHashSet<>();
        Arrays.stream(args)
                .filter(arg -> arg instanceof Buffer)
                .map(arg -> (Buffer) arg)
                .forEach(ifaceBuffer -> {
                    BoundSchema<?> boundSchema = Buffer.getBoundSchema(ifaceBuffer);
                    boundSchema.schema().rootIfaceType.visitTypes(0, t -> {
                        if (!already.contains(t)) {
                            builder.typedef(boundSchema, t);
                            already.add(t);
                        }
                    });
                });

        List<String> localIFaceList = new ArrayList<>();
        // Traverse the list of reachable functions and append the intrinsics functions found for each of the functions
        if (kernelCallGraph.moduleOp != null) {
            kernelCallGraph.moduleOp.functionTable()
                    .forEach((_, funcOp) -> {
                        funcOp.transform(CopyContext.create(), (blockBuilder, op) -> {
                            updateListOfSchemas(op, kernelCallGraph.computeContext.accelerator.lookup, localIFaceList);
                            blockBuilder.op(op);
                            return blockBuilder;
                        });
                    });
        } else {
            // We take the list from all reachable methods. When we finally merge with the moduleOpWrapper,
            // this else-branch will be deleted.
            kernelCallGraph.kernelReachableResolvedStream().forEach((kernel) -> {
                kernel.funcOp().transform(CopyContext.create(), (blockBuilder, op) -> {
                    updateListOfSchemas(op, kernelCallGraph.computeContext.accelerator.lookup, localIFaceList);
                    blockBuilder.op(op);
                    return blockBuilder;
                });
            });
        }

        // Traverse the main kernel and append the intrinsics functions found in the main kernel
        kernelCallGraph.entrypoint.funcOp()
                .transform(CopyContext.create(), (blockBuilder, op) -> {
                    updateListOfSchemas(op, kernelCallGraph.computeContext.accelerator.lookup, localIFaceList);
                    blockBuilder.op(op);
                    return blockBuilder;
                });

        // Dynamically build the schema for the user data type we are creating within the kernel.
        // This is because no allocation was done from the host. This is kernel code, and it is reflected
        // using the code reflection API
        // 1. Add for struct for iface objects
        for (String klassName : localIFaceList) {
            // 1.1 Load the class dynamically
            Class<?> clazz;
            try {
                clazz = Class.forName(klassName);

                // TODO: Contract between the Java interface and the user. We require a method called `create` in order for this to work.
                // 1.2 Obtain the create method
                Method method = clazz.getMethod("create", hat.Accelerator.class);
                method.setAccessible(true);
                Buffer invoke = (Buffer) method.invoke(null, kernelCallGraph.computeContext.accelerator);

                // code gen of the struct
                BoundSchema<?> boundSchema = Buffer.getBoundSchema(invoke);
                boundSchema.schema().rootIfaceType.visitTypes(0, t -> {
                    if (!already.contains(t)) {
                        builder.typedef(boundSchema, t);
                        already.add(t);
                    }
                });
            } catch (NoSuchMethodException | InvocationTargetException | IllegalAccessException |
                     ClassNotFoundException e) {
                throw new RuntimeException(e);
            }
        }

        ScopedCodeBuilderContext buildContext =
                new ScopedCodeBuilderContext(kernelCallGraph.entrypoint.callGraph.computeContext.accelerator.lookup,
                        kernelCallGraph.entrypoint.funcOp());

        // Sorting by rank ensures we don't need forward declarations
<<<<<<< HEAD
        if (CallGraph.noModuleOp) {
            System.out.println("NOT using ModuleOp for C99FFIBackend");
            kernelCallGraph.kernelReachableResolvedStream().sorted((lhs, rhs) -> rhs.rank - lhs.rank)
                    .forEach(kernelReachableResolvedMethod -> builder.nl().kernelMethod(kernelReachableResolvedMethod).nl());
        } else {
            System.out.println("Using ModuleOp for C99FFIBackend");
            kernelCallGraph.moduleOp.functionTable()
                    .forEach((_, funcOp) -> builder.nl().kernelMethod(kernelCallGraph.computeContext.accelerator.lookup, funcOp).nl());
=======
        if (CallGraph.usingModuleOp) {
            System.out.println("Using ModuleOp for C99FFIBackend");
            kernelCallGraph.moduleOp.functionTable()
                    .forEach((_, funcOp) -> builder
                            .nl()
                            .kernelMethod(buildContext,funcOp)
                            .nl());
        } else {
            System.out.println("NOT using ModuleOp for C99FFIBackend");
            kernelCallGraph.kernelReachableResolvedStream().sorted((lhs, rhs) -> rhs.rank - lhs.rank)
                    .forEach(kernelReachableResolvedMethod ->
                            builder
                                    .nl()
                                    .kernelMethod(buildContext,kernelReachableResolvedMethod.funcOp())
                                    .nl());
>>>>>>> 4330ec27
        }

        builder.nl().kernelEntrypoint(buildContext, args).nl();

        if (config.isSHOW_KERNEL_MODEL()) {
            System.out.println("Original");
            System.out.println(kernelCallGraph.entrypoint.funcOp().toText());
            System.out.println("Lowered");
            System.out.println(OpTk.lower(kernelCallGraph.entrypoint.funcOp()).toText());
        }
        return builder.toString();
    }


    @Override
    public void preMutate(Buffer b) {
        switch (b.getState()) {
            case BufferState.NO_STATE:
            case BufferState.NEW_STATE:
            case BufferState.HOST_OWNED:
            case BufferState.DEVICE_VALID_HOST_HAS_COPY: {
                if (config.isSHOW_STATE()) {
                    System.out.println("in preMutate state = " + b.getStateString() + " no action to take");
                }
                break;
            }
            case BufferState.DEVICE_OWNED: {
                backendBridge.getBufferFromDeviceIfDirty(b);// calls through FFI and might block when fetching from device
                if (config.isSHOW_STATE()) {
                    System.out.print("in preMutate state = " + b.getStateString() + " we pulled from device ");
                }
                b.setState(BufferState.DEVICE_VALID_HOST_HAS_COPY);
                if (config.isSHOW_STATE()) {
                    System.out.println("and switched to " + b.getStateString());
                }
                break;
            }
            default:
                throw new IllegalStateException("Not expecting this state ");
        }
    }

    @Override
    public void postMutate(Buffer b) {
        if (config.isSHOW_STATE()) {
            System.out.print("in postMutate state = " + b.getStateString() + " no action to take ");
        }
        if (b.getState() != BufferState.NEW_STATE) {
            b.setState(BufferState.HOST_OWNED);
        }
        if (config.isSHOW_STATE()) {
            System.out.println("and switched to (or stayed on) " + b.getStateString());
        }
    }

    @Override
    public void preAccess(Buffer b) {
        switch (b.getState()) {
            case BufferState.NO_STATE:
            case BufferState.NEW_STATE:
            case BufferState.HOST_OWNED:
            case BufferState.DEVICE_VALID_HOST_HAS_COPY: {
                if (config.isSHOW_STATE()) {
                    System.out.println("in preAccess state = " + b.getStateString() + " no action to take");
                }
                break;
            }
            case BufferState.DEVICE_OWNED: {
                backendBridge.getBufferFromDeviceIfDirty(b);// calls through FFI and might block when fetching from device

                if (config.isSHOW_STATE()) {
                    System.out.print("in preAccess state = " + b.getStateString() + " we pulled from device ");
                }
                b.setState(BufferState.DEVICE_VALID_HOST_HAS_COPY);
                if (config.isSHOW_STATE()) {
                    System.out.println("and switched to " + b.getStateString());
                }
                break;
            }
            default:
                throw new IllegalStateException("Not expecting this state ");
        }
    }


    @Override
    public void postAccess(Buffer b) {
        if (config.isSHOW_STATE()) {
            System.out.println("in postAccess state = " + b.getStateString());
        }
    }
}<|MERGE_RESOLUTION|>--- conflicted
+++ resolved
@@ -233,24 +233,7 @@
                         kernelCallGraph.entrypoint.funcOp());
 
         // Sorting by rank ensures we don't need forward declarations
-<<<<<<< HEAD
         if (CallGraph.noModuleOp) {
-            System.out.println("NOT using ModuleOp for C99FFIBackend");
-            kernelCallGraph.kernelReachableResolvedStream().sorted((lhs, rhs) -> rhs.rank - lhs.rank)
-                    .forEach(kernelReachableResolvedMethod -> builder.nl().kernelMethod(kernelReachableResolvedMethod).nl());
-        } else {
-            System.out.println("Using ModuleOp for C99FFIBackend");
-            kernelCallGraph.moduleOp.functionTable()
-                    .forEach((_, funcOp) -> builder.nl().kernelMethod(kernelCallGraph.computeContext.accelerator.lookup, funcOp).nl());
-=======
-        if (CallGraph.usingModuleOp) {
-            System.out.println("Using ModuleOp for C99FFIBackend");
-            kernelCallGraph.moduleOp.functionTable()
-                    .forEach((_, funcOp) -> builder
-                            .nl()
-                            .kernelMethod(buildContext,funcOp)
-                            .nl());
-        } else {
             System.out.println("NOT using ModuleOp for C99FFIBackend");
             kernelCallGraph.kernelReachableResolvedStream().sorted((lhs, rhs) -> rhs.rank - lhs.rank)
                     .forEach(kernelReachableResolvedMethod ->
@@ -258,7 +241,13 @@
                                     .nl()
                                     .kernelMethod(buildContext,kernelReachableResolvedMethod.funcOp())
                                     .nl());
->>>>>>> 4330ec27
+        } else {
+          System.out.println("Using ModuleOp for C99FFIBackend");
+            kernelCallGraph.moduleOp.functionTable()
+                    .forEach((_, funcOp) -> builder
+                            .nl()
+                            .kernelMethod(buildContext,funcOp)
+                            .nl());
         }
 
         builder.nl().kernelEntrypoint(buildContext, args).nl();

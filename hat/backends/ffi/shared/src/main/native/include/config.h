/*
* Copyright (c) 2025, Oracle and/or its affiliates. All rights reserved.
* DO NOT ALTER OR REMOVE COPYRIGHT NOTICES OR THIS FILE HEADER.
*
* This code is free software; you can redistribute it and/or modify it
* under the terms of the GNU General Public License version 2 only, as
* published by the Free Software Foundation.  Oracle designates this
* particular file as subject to the "Classpath" exception as provided
* by Oracle in the LICENSE file that accompanied this code.
*
* This code is distributed in the hope that it will be useful, but WITHOUT
* ANY WARRANTY; without even the implied warranty of MERCHANTABILITY or
* FITNESS FOR A PARTICULAR PURPOSE.  See the GNU General Public License
* version 2 for more details (a copy is included in the LICENSE file that
* accompanied this code).
*
* You should have received a copy of the GNU General Public License version
* 2 along with this work; if not, write to the Free Software Foundation,
* Inc., 51 Franklin St, Fifth Floor, Boston, MA 02110-1301 USA.
*
* Please contact Oracle, 500 Oracle Parkway, Redwood Shores, CA 94065 USA
* or visit www.oracle.com if you need additional information or have any
* questions.
*/
/*
You probably should not edit this this file!!!
<<<<<<< HEAD
It was auto generated 2025-10-01 11:34:45.328 by hat.FFIConfigCreator
=======
It was auto generated 2025-10-02 14:07:12.618 by hat.FFIConfigCreator
>>>>>>> c35205fa
*/
#pragma once

#include <iostream>


struct BasicConfig{
    static constexpr int MINIMIZE_COPIES_BIT              = 1<<0x8;
    static constexpr int TRACE_BIT                        = 1<<0x9;
    static constexpr int PROFILE_BIT                      = 1<<0xa;
    static constexpr int SHOW_CODE_BIT                    = 1<<0xb;
    static constexpr int SHOW_KERNEL_MODEL_BIT            = 1<<0xc;
    static constexpr int SHOW_COMPUTE_MODEL_BIT           = 1<<0xd;
    static constexpr int INFO_BIT                         = 1<<0xe;
    static constexpr int TRACE_COPIES_BIT                 = 1<<0xf;
    static constexpr int TRACE_SKIPPED_COPIES_BIT         = 1<<0x10;
    static constexpr int TRACE_ENQUEUES_BIT               = 1<<0x11;
    static constexpr int TRACE_CALLS_BIT                  = 1<<0x12;
    static constexpr int SHOW_WHY_BIT                     = 1<<0x13;
    static constexpr int SHOW_STATE_BIT                   = 1<<0x14;
    static constexpr int PTX_BIT                          = 1<<0x15;
    static constexpr int INTERPRET_BIT                    = 1<<0x16;
<<<<<<< HEAD
=======
    static constexpr int NO_BUFFER_TAGGING_BIT            = 1<<0x17;
    static constexpr int NO_DIALECT_BIT                   = 1<<0x18;
    static constexpr int NO_MODULE_OP_BIT                 = 1<<0x19;
    static constexpr int HEADLESS_BIT                     = 1<<0x1a;
>>>>>>> c35205fa
    const static char *bitNames[]; // See below for initialization
    const static char *bitDescriptions[]; // See below for initialization
    int configBits;
    bool minimizeCopies;
    bool trace;
    bool profile;
    bool showCode;
    bool showKernelModel;
    bool showComputeModel;
    bool info;
    bool traceCopies;
    bool traceSkippedCopies;
    bool traceEnqueues;
    bool traceCalls;
    bool showWhy;
    bool showState;
    bool ptx;
    bool interpret;
    bool noBufferTagging;
    bool noDialect;
    bool noModuleOp;
    bool headless;
    int platform;
    int device;
    bool alwaysCopy;
    explicit BasicConfig(int configBits):
        configBits(configBits),
        minimizeCopies((configBits & MINIMIZE_COPIES_BIT)==MINIMIZE_COPIES_BIT),
        trace((configBits & TRACE_BIT)==TRACE_BIT),
        profile((configBits & PROFILE_BIT)==PROFILE_BIT),
        showCode((configBits & SHOW_CODE_BIT)==SHOW_CODE_BIT),
        showKernelModel((configBits & SHOW_KERNEL_MODEL_BIT)==SHOW_KERNEL_MODEL_BIT),
        showComputeModel((configBits & SHOW_COMPUTE_MODEL_BIT)==SHOW_COMPUTE_MODEL_BIT),
        info((configBits & INFO_BIT)==INFO_BIT),
        traceCopies((configBits & TRACE_COPIES_BIT)==TRACE_COPIES_BIT),
        traceSkippedCopies((configBits & TRACE_SKIPPED_COPIES_BIT)==TRACE_SKIPPED_COPIES_BIT),
        traceEnqueues((configBits & TRACE_ENQUEUES_BIT)==TRACE_ENQUEUES_BIT),
        traceCalls((configBits & TRACE_CALLS_BIT)==TRACE_CALLS_BIT),
        showWhy((configBits & SHOW_WHY_BIT)==SHOW_WHY_BIT),
        showState((configBits & SHOW_STATE_BIT)==SHOW_STATE_BIT),
        ptx((configBits & PTX_BIT)==PTX_BIT),
        interpret((configBits & INTERPRET_BIT)==INTERPRET_BIT),
        noBufferTagging((configBits & NO_BUFFER_TAGGING_BIT)==NO_BUFFER_TAGGING_BIT),
        noDialect((configBits & NO_DIALECT_BIT)==NO_DIALECT_BIT),
        noModuleOp((configBits & NO_MODULE_OP_BIT)==NO_MODULE_OP_BIT),
        headless((configBits & HEADLESS_BIT)==HEADLESS_BIT),
        platform(configBits & 0xf),
        alwaysCopy(!minimizeCopies),
        device((configBits & 0xf0) >> 4){
            if(info){
                std::cout << "native minimizeCopies " << minimizeCopies << std::endl;
                std::cout << "native trace " << trace << std::endl;
                std::cout << "native profile " << profile << std::endl;
                std::cout << "native showCode " << showCode << std::endl;
                std::cout << "native showKernelModel " << showKernelModel << std::endl;
                std::cout << "native showComputeModel " << showComputeModel << std::endl;
                std::cout << "native info " << info << std::endl;
                std::cout << "native traceCopies " << traceCopies << std::endl;
                std::cout << "native traceSkippedCopies " << traceSkippedCopies << std::endl;
                std::cout << "native traceEnqueues " << traceEnqueues << std::endl;
                std::cout << "native traceCalls " << traceCalls << std::endl;
                std::cout << "native showWhy " << showWhy << std::endl;
                std::cout << "native showState " << showState << std::endl;
                std::cout << "native ptx " << ptx << std::endl;
                std::cout << "native interpret " << interpret << std::endl;
<<<<<<< HEAD
=======
                std::cout << "native noBufferTagging " << noBufferTagging << std::endl;
                std::cout << "native noDialect " << noDialect << std::endl;
                std::cout << "native noModuleOp " << noModuleOp << std::endl;
                std::cout << "native headless " << headless << std::endl;
>>>>>>> c35205fa
                std::cout << "native platform " << platform << std::endl;
                std::cout << "native device " << device << std::endl;
            }
        }
    virtual ~BasicConfig()= default;
};

#ifdef shared_cpp
const char *BasicConfig::bitNames[]={
    "MINIMIZE_COPIES_BIT",
    "TRACE_BIT",
    "PROFILE_BIT",
    "SHOW_CODE_BIT",
    "SHOW_KERNEL_MODEL_BIT",
    "SHOW_COMPUTE_MODEL_BIT",
    "INFO_BIT",
    "TRACE_COPIES_BIT",
    "TRACE_SKIPPED_COPIES_BIT",
    "TRACE_ENQUEUES_BIT",
    "TRACE_CALLS_BIT",
    "SHOW_WHY_BIT",
    "SHOW_STATE_BIT",
    "PTX_BIT",
    "INTERPRET_BIT",
    "NO_BUFFER_TAGGING_BIT",
    "NO_DIALECT_BIT",
    "NO_MODULE_OP_BIT",
    "HEADLESS_BIT",
};
const char *BasicConfig::bitDescriptions[]={
    "FFI ONLY Try to minimize copies",
    "FFI ONLY trace code",
    "FFI ONLY Turn on profiling",
    "Show generated code (PTX/OpenCL/CUDA)",
    "Show (via OpWriter) Kernel Model",
    "Show (via OpWriter) Compute Model",
    "FFI ONLY Show platform and device info",
    "FFI ONLY trace copies",
    "FFI ONLY Trace skipped copies (see MINIMIZE_COPIES) ",
    "FFI ONLY trace enqueued tasks",
    "FFI ONLY trace calls (enter/leave)",
    "FFI ONLY show why we decided to copy buffer (H to D)",
    "Show iface buffer state changes",
    "FFI (NVIDIA) ONLY pass PTX rather than C99 CUDA code",
    "Interpret the code model rather than converting to bytecode",
    "Skip AUTO buffer tagging (rely on annotations)",
    "Skip generating HAT dialect ops",
    "Use original callgraph (not using Module Op)",
    "Don't show UI",
};
const char *BasicConfig::bitDescriptions[]={
    "FFI ONLY Try to minimize copies",
    "FFI ONLY trace code",
    "FFI ONLY Turn on profiling",
    "Show generated code (PTX/OpenCL/CUDA)",
    "Show (via OpWriter) Kernel Model",
    "Show (via OpWriter) Compute Model",
    "FFI ONLY Show platform and device info",
    "FFI ONLY trace copies",
    "FFI ONLY Trace skipped copies (see MINIMIZE_COPIES) ",
    "FFI ONLY trace enqueued tasks",
    "FFI ONLY trace calls (enter/leave)",
    "FFI ONLY show why we decided to copy buffer (H to D)",
    "Show iface buffer state changes",
    "FFI (NVIDIA) ONLY pass PTX rather than C99 CUDA code",
    "Interpret the code model rather than converting to bytecode",
};
#endif<|MERGE_RESOLUTION|>--- conflicted
+++ resolved
@@ -24,11 +24,7 @@
 */
 /*
 You probably should not edit this this file!!!
-<<<<<<< HEAD
-It was auto generated 2025-10-01 11:34:45.328 by hat.FFIConfigCreator
-=======
 It was auto generated 2025-10-02 14:07:12.618 by hat.FFIConfigCreator
->>>>>>> c35205fa
 */
 #pragma once
 
@@ -51,13 +47,10 @@
     static constexpr int SHOW_STATE_BIT                   = 1<<0x14;
     static constexpr int PTX_BIT                          = 1<<0x15;
     static constexpr int INTERPRET_BIT                    = 1<<0x16;
-<<<<<<< HEAD
-=======
     static constexpr int NO_BUFFER_TAGGING_BIT            = 1<<0x17;
     static constexpr int NO_DIALECT_BIT                   = 1<<0x18;
     static constexpr int NO_MODULE_OP_BIT                 = 1<<0x19;
     static constexpr int HEADLESS_BIT                     = 1<<0x1a;
->>>>>>> c35205fa
     const static char *bitNames[]; // See below for initialization
     const static char *bitDescriptions[]; // See below for initialization
     int configBits;
@@ -123,13 +116,10 @@
                 std::cout << "native showState " << showState << std::endl;
                 std::cout << "native ptx " << ptx << std::endl;
                 std::cout << "native interpret " << interpret << std::endl;
-<<<<<<< HEAD
-=======
                 std::cout << "native noBufferTagging " << noBufferTagging << std::endl;
                 std::cout << "native noDialect " << noDialect << std::endl;
                 std::cout << "native noModuleOp " << noModuleOp << std::endl;
                 std::cout << "native headless " << headless << std::endl;
->>>>>>> c35205fa
                 std::cout << "native platform " << platform << std::endl;
                 std::cout << "native device " << device << std::endl;
             }
@@ -180,21 +170,4 @@
     "Use original callgraph (not using Module Op)",
     "Don't show UI",
 };
-const char *BasicConfig::bitDescriptions[]={
-    "FFI ONLY Try to minimize copies",
-    "FFI ONLY trace code",
-    "FFI ONLY Turn on profiling",
-    "Show generated code (PTX/OpenCL/CUDA)",
-    "Show (via OpWriter) Kernel Model",
-    "Show (via OpWriter) Compute Model",
-    "FFI ONLY Show platform and device info",
-    "FFI ONLY trace copies",
-    "FFI ONLY Trace skipped copies (see MINIMIZE_COPIES) ",
-    "FFI ONLY trace enqueued tasks",
-    "FFI ONLY trace calls (enter/leave)",
-    "FFI ONLY show why we decided to copy buffer (H to D)",
-    "Show iface buffer state changes",
-    "FFI (NVIDIA) ONLY pass PTX rather than C99 CUDA code",
-    "Interpret the code model rather than converting to bytecode",
-};
 #endif
--- conflicted
+++ resolved
@@ -147,7 +147,48 @@
         consume(x);
     }
 
-<<<<<<< HEAD
+    interface Adder<X> {
+        void add(Adder<X> adder);
+    }
+
+    @CodeReflection
+    @IR("""
+            func @"test8" (%0 : java.util.List)void -> {
+                  %1 : Var<java.util.List> = var %0 @"list";
+                  %2 : java.util.List = var.load %1;
+                  %3 : int = constant @"0";
+                  %4 : DenotableTypesTest$Adder = invoke %2 %3 @"java.util.List::get(int)java.lang.Object";
+                  %5 : java.util.List = var.load %1;
+                  %6 : int = constant @"1";
+                  %7 : DenotableTypesTest$Adder = invoke %5 %6 @"java.util.List::get(int)java.lang.Object";
+                  invoke %4 %7 @"DenotableTypesTest$Adder::add(DenotableTypesTest$Adder)void";
+                  return;
+            };
+            """)
+    static void test8(List<? extends Adder<Integer>> list) {
+        list.get(0).add(list.get(1));
+    }
+
+    static class Box<X> {
+        X x;
+    }
+
+    @CodeReflection
+    @IR("""
+            func @"test9" (%0 : java.util.List)void -> {
+                  %1 : Var<java.util.List> = var %0 @"list";
+                  %2 : java.util.List = var.load %1;
+                  %3 : int = constant @"0";
+                  %4 : DenotableTypesTest$Box = invoke %2 %3 @"java.util.List::get(int)java.lang.Object";
+                  %5 : java.lang.Integer = field.load %4 @"DenotableTypesTest$Box::x()java.lang.Object";
+                  %6 : Var<java.lang.Integer> = var %5 @"i";
+                  return;
+            };
+            """)
+    static void test9(List<? extends Box<Integer>> list) {
+        Integer i = list.get(0).x;
+    }
+
     static class XA extends Exception {
         public void m() { }
     }
@@ -175,53 +216,11 @@
                   return;
             };
             """)
-    static void test8() {
+    static void test10() {
         try {
             g();
         } catch (XA | XB x) {
             x.getCause();
         }
-=======
-    interface Adder<X> {
-        void add(Adder<X> adder);
-    }
-
-    @CodeReflection
-    @IR("""
-            func @"test8" (%0 : java.util.List)void -> {
-                  %1 : Var<java.util.List> = var %0 @"list";
-                  %2 : java.util.List = var.load %1;
-                  %3 : int = constant @"0";
-                  %4 : DenotableTypesTest$Adder = invoke %2 %3 @"java.util.List::get(int)java.lang.Object";
-                  %5 : java.util.List = var.load %1;
-                  %6 : int = constant @"1";
-                  %7 : DenotableTypesTest$Adder = invoke %5 %6 @"java.util.List::get(int)java.lang.Object";
-                  invoke %4 %7 @"DenotableTypesTest$Adder::add(DenotableTypesTest$Adder)void";
-                  return;
-            };
-            """)
-    static void test8(List<? extends Adder<Integer>> list) {
-        list.get(0).add(list.get(1));
-    }
-
-    static class Box<X> {
-        X x;
-    }
-
-    @CodeReflection
-    @IR("""
-            func @"test9" (%0 : java.util.List)void -> {
-                  %1 : Var<java.util.List> = var %0 @"list";
-                  %2 : java.util.List = var.load %1;
-                  %3 : int = constant @"0";
-                  %4 : DenotableTypesTest$Box = invoke %2 %3 @"java.util.List::get(int)java.lang.Object";
-                  %5 : java.lang.Integer = field.load %4 @"DenotableTypesTest$Box::x()java.lang.Object";
-                  %6 : Var<java.lang.Integer> = var %5 @"i";
-                  return;
-            };
-            """)
-    static void test9(List<? extends Box<Integer>> list) {
-        Integer i = list.get(0).x;
->>>>>>> ff2074f8
     }
 }
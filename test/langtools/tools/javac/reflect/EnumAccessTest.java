--- conflicted
+++ resolved
@@ -40,11 +40,7 @@
     @CodeReflection
     @IR("""
             func @"test1" (%0 : java.type:"EnumAccessTest")java.type:"java.lang.constant.DirectMethodHandleDesc$Kind" -> {
-<<<<<<< HEAD
                 %1 : java.type:"java.lang.constant.DirectMethodHandleDesc$Kind" = field.load @java.ref:"java.lang.constant.DirectMethodHandleDesc$Kind::VIRTUAL:java.lang.constant.DirectMethodHandleDesc$Kind";
-=======
-                %1 : java.type:"java.lang.constant.DirectMethodHandleDesc$Kind" = field.load @"java.lang.constant.DirectMethodHandleDesc$Kind::VIRTUAL:java.lang.constant.DirectMethodHandleDesc$Kind";
->>>>>>> 4278b5b4
                 return %1;
             };
             """)
@@ -55,11 +51,7 @@
     @CodeReflection
     @IR("""
             func @"test2" (%0 : java.type:"EnumAccessTest")java.type:"java.lang.constant.DirectMethodHandleDesc$Kind" -> {
-<<<<<<< HEAD
                 %1 : java.type:"java.lang.constant.DirectMethodHandleDesc$Kind" = field.load @java.ref:"java.lang.constant.DirectMethodHandleDesc$Kind::VIRTUAL:java.lang.constant.DirectMethodHandleDesc$Kind";
-=======
-                %1 : java.type:"java.lang.constant.DirectMethodHandleDesc$Kind" = field.load @"java.lang.constant.DirectMethodHandleDesc$Kind::VIRTUAL:java.lang.constant.DirectMethodHandleDesc$Kind";
->>>>>>> 4278b5b4
                 return %1;
             };
             """)
@@ -70,11 +62,7 @@
     @CodeReflection
     @IR("""
             func @"test3" (%0 : java.type:"EnumAccessTest")java.type:"java.lang.constant.DirectMethodHandleDesc$Kind" -> {
-<<<<<<< HEAD
                 %1 : java.type:"java.lang.constant.DirectMethodHandleDesc$Kind" = field.load @java.ref:"java.lang.constant.DirectMethodHandleDesc$Kind::VIRTUAL:java.lang.constant.DirectMethodHandleDesc$Kind";
-=======
-                %1 : java.type:"java.lang.constant.DirectMethodHandleDesc$Kind" = field.load @"java.lang.constant.DirectMethodHandleDesc$Kind::VIRTUAL:java.lang.constant.DirectMethodHandleDesc$Kind";
->>>>>>> 4278b5b4
                 return %1;
             };
             """)

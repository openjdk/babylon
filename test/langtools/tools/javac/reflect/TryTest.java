/*
 * Copyright (c) 2024, Oracle and/or its affiliates. All rights reserved.
 * DO NOT ALTER OR REMOVE COPYRIGHT NOTICES OR THIS FILE HEADER.
 *
 * This code is free software; you can redistribute it and/or modify it
 * under the terms of the GNU General Public License version 2 only, as
 * published by the Free Software Foundation.
 *
 * This code is distributed in the hope that it will be useful, but WITHOUT
 * ANY WARRANTY; without even the implied warranty of MERCHANTABILITY or
 * FITNESS FOR A PARTICULAR PURPOSE.  See the GNU General Public License
 * version 2 for more details (a copy is included in the LICENSE file that
 * accompanied this code).
 *
 * You should have received a copy of the GNU General Public License version
 * 2 along with this work; if not, write to the Free Software Foundation,
 * Inc., 51 Franklin St, Fifth Floor, Boston, MA 02110-1301 USA.
 *
 * Please contact Oracle, 500 Oracle Parkway, Redwood Shores, CA 94065 USA
 * or visit www.oracle.com if you need additional information or have any
 * questions.
 */

import jdk.incubator.code.CodeReflection;

/*
 * @test
 * @summary Smoke test for code reflection with try statements.
 * @modules jdk.incubator.code
 * @build TryTest
 * @build CodeReflectionTester
 * @run main CodeReflectionTester TryTest
 */

public class TryTest {

    @CodeReflection
    @IR("""
            func @"test1" (%0 : java.type:"TryTest")java.type:"void" -> {
                %1 : java.type:"int" = constant @"0";
                %2 : Var<java.type:"int"> = var %1 @"i";
                java.try
                    ()java.type:"void" -> {
                        %3 : java.type:"int" = constant @"1";
                        var.store %2 %3;
                        yield;
                    }
                    (%4 : java.type:"java.lang.Exception")java.type:"void" -> {
                        %5 : Var<java.type:"java.lang.Exception"> = var %4 @"e";
                        %6 : java.type:"int" = constant @"2";
                        var.store %2 %6;
                        yield;
                    }
                    ()java.type:"void" -> {
                        %7 : java.type:"int" = constant @"3";
                        var.store %2 %7;
                        yield;
                    };
                return;
            };
            """)
    void test1() {
        int i = 0;
        try {
            i = 1;
        } catch (Exception e) {
            i = 2;
        } finally {
            i = 3;
        }
    }

    @CodeReflection
    @IR("""
            func @"test2" (%0 : java.type:"TryTest")java.type:"void" -> {
                %1 : java.type:"int" = constant @"0";
                %2 : Var<java.type:"int"> = var %1 @"i";
                java.try
                    ()java.type:"void" -> {
                        %3 : java.type:"int" = constant @"1";
                        var.store %2 %3;
                        yield;
                    }
                    ()java.type:"void" -> {
                        %4 : java.type:"int" = constant @"3";
                        var.store %2 %4;
                        yield;
                    };
                return;
            };
            """)
    void test2() {
        int i = 0;
        try {
            i = 1;
        } finally {
            i = 3;
        }
    }

    @CodeReflection
    @IR("""
            func @"test3" (%0 : java.type:"TryTest")java.type:"void" -> {
                %1 : java.type:"int" = constant @"0";
                %2 : Var<java.type:"int"> = var %1 @"i";
                java.try
                    ()java.type:"void" -> {
                        %3 : java.type:"int" = constant @"1";
                        var.store %2 %3;
                        yield;
                    }
                    (%4 : java.type:"java.lang.Exception")java.type:"void" -> {
                        %5 : Var<java.type:"java.lang.Exception"> = var %4 @"e";
                        %6 : java.type:"java.lang.Exception" = var.load %5;
<<<<<<< HEAD
                        invoke %6 @java.ref:"java.lang.Exception::printStackTrace():void";
=======
                        invoke %6 @"java.lang.Exception::printStackTrace():void";
>>>>>>> 4278b5b4
                        yield;
                    };
                return;
            };
            """)
    void test3() {
        int i = 0;
        try {
            i = 1;
        } catch (Exception e) {
            e.printStackTrace();
        }
    }


    static class A implements AutoCloseable {
        final B b;

        public A() {
            this.b = null;
        }

        @Override
        public void close() throws Exception {

        }
    }

    static class B implements AutoCloseable {
        C c;

        @Override
        public void close() throws Exception {

        }
    }

    static class C implements AutoCloseable {
        @Override
        public void close() throws Exception {

        }
    }

    A a() {
        return null;
    }

    @CodeReflection
    @IR("""
            func @"test4" (%0 : java.type:"TryTest")java.type:"void" -> {
                java.try
                    ()Tuple<Var<java.type:"TryTest$A">, java.type:"TryTest$B", Var<java.type:"TryTest$C">> -> {
<<<<<<< HEAD
                        %1 : java.type:"TryTest$A" = invoke %0 @java.ref:"TryTest::a():TryTest$A";
                        %2 : Var<java.type:"TryTest$A"> = var %1 @"a";
                        %3 : java.type:"TryTest$A" = var.load %2;
                        %4 : java.type:"TryTest$B" = field.load %3 @java.ref:"TryTest$A::b:TryTest$B";
                        %5 : java.type:"TryTest$A" = var.load %2;
                        %6 : java.type:"TryTest$B" = field.load %5 @java.ref:"TryTest$A::b:TryTest$B";
                        %7 : java.type:"TryTest$C" = field.load %6 @java.ref:"TryTest$B::c:TryTest$C";
=======
                        %1 : java.type:"TryTest$A" = invoke %0 @"TryTest::a():TryTest$A";
                        %2 : Var<java.type:"TryTest$A"> = var %1 @"a";
                        %3 : java.type:"TryTest$A" = var.load %2;
                        %4 : java.type:"TryTest$B" = field.load %3 @"TryTest$A::b:TryTest$B";
                        %5 : java.type:"TryTest$A" = var.load %2;
                        %6 : java.type:"TryTest$B" = field.load %5 @"TryTest$A::b:TryTest$B";
                        %7 : java.type:"TryTest$C" = field.load %6 @"TryTest$B::c:TryTest$C";
>>>>>>> 4278b5b4
                        %8 : Var<java.type:"TryTest$C"> = var %7 @"c";
                        %9 : Tuple<Var<java.type:"TryTest$A">, java.type:"TryTest$B", Var<java.type:"TryTest$C">> = tuple %2 %4 %8;
                        yield %9;
                    }
                    (%10 : Var<java.type:"TryTest$A">, %11 : Var<java.type:"TryTest$C">)java.type:"void" -> {
                        %12 : java.type:"TryTest$A" = var.load %10;
                        %13 : Var<java.type:"TryTest$A"> = var %12 @"_a";
                        %14 : java.type:"TryTest$C" = var.load %11;
                        %15 : Var<java.type:"TryTest$C"> = var %14 @"_c";
                        yield;
                    }
                    (%16 : java.type:"java.lang.Throwable")java.type:"void" -> {
                        %17 : Var<java.type:"java.lang.Throwable"> = var %16 @"t";
                        %18 : java.type:"java.lang.Throwable" = var.load %17;
<<<<<<< HEAD
                        invoke %18 @java.ref:"java.lang.Throwable::printStackTrace():void";
                        yield;
                    }
                    ()java.type:"void" -> {
                        %19 : java.type:"java.io.PrintStream" = field.load @java.ref:"java.lang.System::out:java.io.PrintStream";
                        %20 : java.type:"java.lang.String" = constant @"F";
                        invoke %19 %20 @java.ref:"java.io.PrintStream::println(java.lang.String):void";
=======
                        invoke %18 @"java.lang.Throwable::printStackTrace():void";
                        yield;
                    }
                    ()java.type:"void" -> {
                        %19 : java.type:"java.io.PrintStream" = field.load @"java.lang.System::out:java.io.PrintStream";
                        %20 : java.type:"java.lang.String" = constant @"F";
                        invoke %19 %20 @"java.io.PrintStream::println(java.lang.String):void";
>>>>>>> 4278b5b4
                        yield;
                    };
                return;
            };
            """)
    void test4() throws Exception {
        try (A a = a(); a.b; C c = a.b.c) {
            A _a = a;
            C _c = c;
        } catch (Throwable t) {
            t.printStackTrace();
        } finally {
            System.out.println("F");
        }
    }

    @CodeReflection
    @IR("""
            func @"test5" (%0 : java.type:"TryTest")java.type:"void" -> {
                %1 : java.type:"int" = constant @"0";
                %2 : Var<java.type:"int"> = var %1 @"i";
                java.try
                    ()java.type:"void" -> {
                        %3 : java.type:"int" = constant @"1";
                        var.store %2 %3;
                        yield;
                    }
                    (%4 : java.type:"java.lang.NullPointerException")java.type:"void" -> {
                        %5 : Var<java.type:"java.lang.NullPointerException"> = var %4 @"e";
                        %6 : java.type:"int" = constant @"2";
                        var.store %2 %6;
                        yield;
                    }
                    (%7 : java.type:"java.lang.OutOfMemoryError")java.type:"void" -> {
                        %8 : Var<java.type:"java.lang.OutOfMemoryError"> = var %7 @"e";
                        %9 : java.type:"int" = constant @"3";
                        var.store %2 %9;
                        yield;
                    };
                return;
            };
            """)
    void test5() {
        int i = 0;
        try {
            i = 1;
        } catch (NullPointerException e) {
            i = 2;
        } catch (OutOfMemoryError e) {
            i = 3;
        }
    }

    @CodeReflection
    @IR("""
            func @"test6" (%0 : java.type:"TryTest")java.type:"void" -> {
                %1 : java.type:"int" = constant @"0";
                %2 : Var<java.type:"int"> = var %1 @"i";
                java.try
                    ()java.type:"void" -> {
                        return;
                    }
                    (%3 : java.type:"java.lang.Exception")java.type:"void" -> {
                        %4 : Var<java.type:"java.lang.Exception"> = var %3 @"e";
                        %5 : java.type:"java.lang.Exception" = var.load %4;
                        throw %5;
                    }
                    ()java.type:"void" -> {
                        return;
                    };
                unreachable;
            };
            """)
    void test6() {
        int i = 0;
        try {
            return;
        } catch (Exception e) {
            throw e;
        } finally {
            return;
        }
     }

}<|MERGE_RESOLUTION|>--- conflicted
+++ resolved
@@ -112,11 +112,7 @@
                     (%4 : java.type:"java.lang.Exception")java.type:"void" -> {
                         %5 : Var<java.type:"java.lang.Exception"> = var %4 @"e";
                         %6 : java.type:"java.lang.Exception" = var.load %5;
-<<<<<<< HEAD
                         invoke %6 @java.ref:"java.lang.Exception::printStackTrace():void";
-=======
-                        invoke %6 @"java.lang.Exception::printStackTrace():void";
->>>>>>> 4278b5b4
                         yield;
                     };
                 return;
@@ -170,7 +166,6 @@
             func @"test4" (%0 : java.type:"TryTest")java.type:"void" -> {
                 java.try
                     ()Tuple<Var<java.type:"TryTest$A">, java.type:"TryTest$B", Var<java.type:"TryTest$C">> -> {
-<<<<<<< HEAD
                         %1 : java.type:"TryTest$A" = invoke %0 @java.ref:"TryTest::a():TryTest$A";
                         %2 : Var<java.type:"TryTest$A"> = var %1 @"a";
                         %3 : java.type:"TryTest$A" = var.load %2;
@@ -178,15 +173,6 @@
                         %5 : java.type:"TryTest$A" = var.load %2;
                         %6 : java.type:"TryTest$B" = field.load %5 @java.ref:"TryTest$A::b:TryTest$B";
                         %7 : java.type:"TryTest$C" = field.load %6 @java.ref:"TryTest$B::c:TryTest$C";
-=======
-                        %1 : java.type:"TryTest$A" = invoke %0 @"TryTest::a():TryTest$A";
-                        %2 : Var<java.type:"TryTest$A"> = var %1 @"a";
-                        %3 : java.type:"TryTest$A" = var.load %2;
-                        %4 : java.type:"TryTest$B" = field.load %3 @"TryTest$A::b:TryTest$B";
-                        %5 : java.type:"TryTest$A" = var.load %2;
-                        %6 : java.type:"TryTest$B" = field.load %5 @"TryTest$A::b:TryTest$B";
-                        %7 : java.type:"TryTest$C" = field.load %6 @"TryTest$B::c:TryTest$C";
->>>>>>> 4278b5b4
                         %8 : Var<java.type:"TryTest$C"> = var %7 @"c";
                         %9 : Tuple<Var<java.type:"TryTest$A">, java.type:"TryTest$B", Var<java.type:"TryTest$C">> = tuple %2 %4 %8;
                         yield %9;
@@ -201,7 +187,6 @@
                     (%16 : java.type:"java.lang.Throwable")java.type:"void" -> {
                         %17 : Var<java.type:"java.lang.Throwable"> = var %16 @"t";
                         %18 : java.type:"java.lang.Throwable" = var.load %17;
-<<<<<<< HEAD
                         invoke %18 @java.ref:"java.lang.Throwable::printStackTrace():void";
                         yield;
                     }
@@ -209,15 +194,6 @@
                         %19 : java.type:"java.io.PrintStream" = field.load @java.ref:"java.lang.System::out:java.io.PrintStream";
                         %20 : java.type:"java.lang.String" = constant @"F";
                         invoke %19 %20 @java.ref:"java.io.PrintStream::println(java.lang.String):void";
-=======
-                        invoke %18 @"java.lang.Throwable::printStackTrace():void";
-                        yield;
-                    }
-                    ()java.type:"void" -> {
-                        %19 : java.type:"java.io.PrintStream" = field.load @"java.lang.System::out:java.io.PrintStream";
-                        %20 : java.type:"java.lang.String" = constant @"F";
-                        invoke %19 %20 @"java.io.PrintStream::println(java.lang.String):void";
->>>>>>> 4278b5b4
                         yield;
                     };
                 return;

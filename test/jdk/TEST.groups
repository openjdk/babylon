#  Copyright (c) 2013, 2024, Oracle and/or its affiliates. All rights reserved.
#  DO NOT ALTER OR REMOVE COPYRIGHT NOTICES OR THIS FILE HEADER.
#
#  This code is free software; you can redistribute it and/or modify it
#  under the terms of the GNU General Public License version 2 only, as
#  published by the Free Software Foundation.
#
#  This code is distributed in the hope that it will be useful, but WITHOUT
#  ANY WARRANTY; without even the implied warranty of MERCHANTABILITY or
#  FITNESS FOR A PARTICULAR PURPOSE.  See the GNU General Public License
#  version 2 for more details (a copy is included in the LICENSE file that
#  accompanied this code).
#
#  You should have received a copy of the GNU General Public License version
#  2 along with this work; if not, write to the Free Software Foundation,
#  Inc., 51 Franklin St, Fifth Floor, Boston, MA 02110-1301 USA.
#
#  Please contact Oracle, 500 Oracle Parkway, Redwood Shores, CA 94065 USA
#  or visit www.oracle.com if you need additional information or have any
#  questions.
#

###############################################################################
#
# All tests
#

all = \
    :jdk_all

jdk_all = \
    /

###############################################################################
#
# Tiered testing definitions
#

# When adding tests to tier1, make sure they end up in one of the tier1_partX groups
tier1 = \
    :tier1_part1 \
    :tier1_part2 \
    :tier1_part3

tier1_part1 = \
    :jdk_lang

tier1_part2 = \
    :jdk_util

tier1_part3 = \
    :jdk_math \
    :jdk_svc_sanity \
    :jdk_foreign \
    :jdk_vector_sanity \
    java/nio/Buffer \
    com/sun/crypto/provider/Cipher \
    jdk/classfile \
    sun/nio/cs/ISO8859x.java

# When adding tests to tier2, make sure they end up in one of the tier2_partX groups
tier2 = \
    :tier2_part1 \
    :tier2_part2 \
    :tier2_part3

# com/sun/crypto/provider/Cipher is in tier1 because of JDK-8132855
tier2_part1 = \
    :jdk_security \
    -com/sun/crypto/provider/Cipher

# sun/nio/cs/ISO8859x.java and java/nio/Buffer are in tier1 because of JDK-8132854
tier2_part2 = \
    :core_tools \
    :jdk_io \
    :jdk_nio \
    -java/nio/Buffer \
    -sun/nio/cs/ISO8859x.java \
    :jdk_other \
    :jdk_text \
    :jdk_time

tier2_part3 = \
    :jdk_net

tier3 = \
    :build \
    :jdk_vector \
    -:jdk_vector_sanity \
    :jdk_rmi \
    :jdk_svc \
    -:jdk_svc_sanity \
    -:svc_tools \
    :jdk_jpackage \
    :jdk_since_checks

# Everything not in other tiers
tier4 = \
    / \
   -:tier1 \
   -:tier2 \
   -:tier3

###############################################################################
#
# Other test definitions; generally smaller granularity than tiers
#

# Build source checking
build = \
    build

# java.lang package and VM runtime support
jdk_lang = \
    java/lang \
    -java/lang/management \
    -java/lang/instrument \
    sun/invoke \
    sun/misc \
    sun/reflect \
    jdk/internal/reflect \
    jdk/lambda \
    jdk/internal/loader \
    jdk/internal/misc \
    jdk/internal/ref \
    jdk/internal/jimage \
    jdk/internal/math \
    jdk/internal/vm \
    jdk/modules \
    jni/nullCaller

# All of the java.util package
jdk_util = \
    :jdk_util_other \
    :jdk_collections \
    :jdk_concurrent \
    :jdk_stream

# All util components not part of some other util category
jdk_util_other = \
    java/util \
    sun/util \
    jdk/internal/util \
    -:jdk_collections \
    -:jdk_concurrent \
    -:jdk_stream

# All collections, core and concurrent
jdk_collections = \
    :jdk_collections_core \
    :jdk_concurrent

# java.util.concurrent
# Includes concurrent collections plus other stuff
# Maintained by JSR-166 EG (Doug Lea et al)
jdk_concurrent = \
    java/util/concurrent

# Java Collections Framework core classes
jdk_collections_core = \
    java/util/AbstractCollection \
    java/util/AbstractList \
    java/util/AbstractMap \
    java/util/AbstractSequentialList \
    java/util/ArrayDeque \
    java/util/ArrayList \
    java/util/Arrays \
    java/util/BitSet \
    java/util/Collection \
    java/util/Collections \
    java/util/Comparator \
    java/util/Deque \
    java/util/EnumMap \
    java/util/EnumSet \
    java/util/HashMap \
    java/util/HashSet \
    java/util/Hashtable \
    java/util/IdentityHashMap \
    java/util/Iterator \
    java/util/LinkedHashMap \
    java/util/LinkedHashSet \
    java/util/LinkedList \
    java/util/List \
    java/util/Map \
    java/util/NavigableMap \
    java/util/PriorityQueue \
    java/util/SequencedCollection \
    java/util/TimSort \
    java/util/TreeMap \
    java/util/Vector \
    java/util/WeakHashMap

# java.util.stream (JSR-335)
jdk_stream = \
    java/util/Optional \
    java/util/function \
    java/util/stream

jdk_math = \
    java/math

jdk_io = \
    java/io

jdk_nio = \
    java/nio \
    sun/nio \
    jdk/nio

jdk_net = \
    java/net \
    com/sun/net/httpserver \
    sun/net \
    jdk/net

jdk_time = \
    java/time

jdk_rmi = \
    java/rmi \
    sun/rmi

jdk_security1 = \
    java/security

jdk_security2 = \
    javax/crypto \
    javax/xml/crypto \
    com/sun/org/apache/xml/internal/security \
    com/sun/crypto

jdk_security3 = \
    javax/security  \
    -javax/security/auth/kerberos \
    com/sun/security \
    -com/sun/security/jgss \
    jdk/security \
    sun/security \
    -sun/security/krb5 \
    -sun/security/jgss \
    javax/net

jdk_security4 = \
    com/sun/security/jgss \
    javax/security/auth/kerberos \
    sun/security/krb5 \
    sun/security/jgss

jdk_security = \
    :jdk_security1 \
    :jdk_security2 \
    :jdk_security3 \
    :jdk_security4

# Tests in this group are manual as they depend on external infra
# and may fail with external reasons, for instance - change in CA test portal.
jdk_security_infra = \
    security/infra

jdk_text = \
    java/text \
    sun/text

jdk_management = \
    java/lang/management \
    jdk/management \
    com/sun/management \
    sun/management \
    jdk/internal/agent

jdk_instrument = \
    java/lang/instrument

jdk_jmx = \
    javax/management \
    com/sun/jmx

jdk_jdi = \
    com/sun/jdi

jdk_native_sanity = \
    native_sanity

# java launcher specific tests.
jdk_launcher = \
    tools/launcher \
    sun/tools

jdk_loom = \
    com/sun/management/HotSpotDiagnosticMXBean \
    com/sun/management/ThreadMXBean \
    jdk/management/VirtualThreadSchedulerMXBean \
    java/lang/Thread \
    java/lang/ThreadGroup \
    java/lang/management/ThreadMXBean \
    java/util/concurrent \
    java/net/vthread \
    java/nio/channels/vthread \
    jdk/internal/misc/ThreadFlock \
    jdk/internal/vm/Continuation \
    jdk/jfr/threading

#
# Tool (and tool API) tests are mostly split into core and svc groups
#
core_tools = \
    tools \
    -tools/jpackage \
    jdk/internal/jrtfs \
    sun/tools/jrunscript

svc_tools = \
    com/sun/tools/attach \
    sun/tools \
    -sun/tools/jrunscript \
    sun/jvmstat

jdk_tools = \
    :core_tools \
    :svc_tools \
    :jdk_jpackage

jdk_jfr = \
    jdk/jfr

jdk_jpackage = \
    tools/jpackage

#
# Catch-all for other areas with a small number of tests
#
jdk_other = \
    java/sql \
    javax/sql \
    javax/transaction \
    javax/rmi \
    javax/naming \
    javax/script \
    javax/smartcardio \
    javax/xml \
    -javax/xml/crypto \
    jdk/dynalink \
    jdk/internal/jline \
    com/sun/jndi \
    lib/testlibrary

#
# SCTP is its own group as it is highly sensitive to kernel/network config
#
jdk_sctp = \
    com/sun/nio/sctp


#
# core group to run all core area tests
#
jdk_core = \
    :jdk_lang \
    :jdk_util \
    :jdk_math \
    :jdk_io \
    :jdk_nio \
    :jdk_net \
    :jdk_rmi \
    :jdk_time \
    :jdk_security \
    :jdk_text \
    :core_tools \
    :jdk_other

#
# svc group to run all serviceability area tests
#
jdk_svc = \
    :jdk_management \
    :jdk_instrument \
    :jdk_jmx \
    :jdk_jdi \
    :jdk_jfr \
    :svc_tools

jdk_foreign = \
    java/foreign \
    jdk/internal/reflect/CallerSensitive/CheckCSMs.java \
    -java/foreign/TestMatrix.java \
    -java/foreign/TestUpcallStress.java

jdk_vector = \
    jdk/incubator/vector

jdk_vector_sanity = \
    jdk/incubator/vector/PreferredSpeciesTest.java \
    jdk/incubator/vector/VectorHash.java \
    jdk/incubator/vector/VectorRuns.java

#############################

#
# Client area groups
#

jdk_awt = \
    java/awt \
    com/apple/eawt \
    com/apple/laf \
    sun/awt

jdk_2d = \
    javax/print \
    sun/java2d

jdk_beans = \
    java/beans

jdk_swing = \
    javax/swing \
    com/sun/java/swing

jdk_sound = \
    javax/sound

jdk_imageio = \
    javax/imageio

jdk_accessibility = \
    javax/accessibility

jfc_demo = \
     demo/jfc

jdk_editpad = \
     jdk/editpad

jdk_desktop = \
    :jdk_desktop_part1 \
    :jdk_desktop_part2 \
    :jdk_desktop_part3

jdk_desktop_part1 = \
    :jdk_client_sanity \
    :jdk_swing \
    :jdk_2d \
    :jdk_sound \
    :jdk_imageio \
    :jdk_editpad \
    :jfc_demo \
    :jdk_accessibility \
    :jdk_beans

jdk_desktop_part2 = \
    :jdk_awt \
    -java/awt/Component \
    -java/awt/Modal \
    -java/awt/datatransfer \
    -java/awt/Window

jdk_desktop_part3 = \
    java/awt/Component \
    java/awt/Modal \
    java/awt/datatransfer \
    java/awt/Window

# SwingSet3 tests.
jdk_client_sanity = \
    sanity/client/SwingSet

# This test group represents a subset of tests which are expected to
# exercise most of the most commonly used code in Swing applications.
# New failures in this area may be a problem.
jdk_swing_core = \
     :jdk_client_sanity \
     javax/swing

# The most commonly used printing APIs are included here along with swing core.
jdk_desktop_core = \
    :jdk_swing_core \
    java/awt/print

###############################################################################
#
# Serviceability sanity groups
#
# These groups specify a subset of Serviceability tests that are supposed to
# guard against breakage of Serviceability features by other component teams.

jdk_svc_sanity = \
    :jdk_management_sanity \
    :jdk_instrument_sanity \
    :jdk_jmx_sanity \
    :jdk_jdi_sanity \
    :jdk_jfr_sanity \
    :svc_tools_sanity

jdk_management_sanity =

jdk_instrument_sanity =

jdk_jmx_sanity =

jdk_jdi_sanity = \
    com/sun/jdi/AcceptTimeout.java \
    com/sun/jdi/AccessSpecifierTest.java \
    com/sun/jdi/AfterThreadDeathTest.java \
    com/sun/jdi/ArrayRangeTest.java \
    com/sun/jdi/ConstantPoolInfo.java \
    com/sun/jdi/CountFilterTest.java \
    com/sun/jdi/EarlyReturnNegativeTest.java \
    com/sun/jdi/EarlyReturnTest.java \
    com/sun/jdi/FieldWatchpoints.java \
    com/sun/jdi/FramesTest.java \
    com/sun/jdi/InstanceFilter.java \
    com/sun/jdi/InterfaceMethodsTest.java \
    com/sun/jdi/InvokeTest.java \
    com/sun/jdi/LocalVariableEqual.java \
    com/sun/jdi/LocationTest.java \
    com/sun/jdi/ModificationWatchpoints.java \
    com/sun/jdi/MonitorEventTest.java \
    com/sun/jdi/MonitorFrameInfo.java \
    com/sun/jdi/NullThreadGroupNameTest.java \
    com/sun/jdi/PopAndStepTest.java \
    com/sun/jdi/PopAsynchronousTest.java \
    com/sun/jdi/ProcessAttachTest.java \
    com/sun/jdi/ReferrersTest.java \
    com/sun/jdi/RequestReflectionTest.java \
    com/sun/jdi/ResumeOneThreadTest.java \
    com/sun/jdi/RunToExit.java \
    com/sun/jdi/SourceNameFilterTest.java \
    com/sun/jdi/SuspendAfterDeath.java \
    com/sun/jdi/VarargsTest.java \
    com/sun/jdi/Vars.java \
    com/sun/jdi/redefineMethod/RedefineTest.java \
    com/sun/jdi/sde/MangleTest.java \
    com/sun/jdi/sde/TemperatureTableTest.java

jdk_jfr_sanity = \
    jdk/jfr/api/recording/event/TestLoadEventAfterStart.java \
    jdk/jfr/api/recording/state/TestState.java \
    jdk/jfr/event/os/TestCPULoad.java \
    jdk/jfr/event/allocation/TestObjectAllocationSampleEvent.java \
    jdk/jfr/jcmd/TestJcmdStartStopDefault.java \
    jdk/jfr/event/io/TestFileStreamEvents.java \
    jdk/jfr/event/compiler/TestCompilerCompile.java \
    jdk/jfr/event/gc/collection/TestGCGarbageCollectionEvent.java \
    jdk/jfr/event/runtime/TestClassLoadEvent.java \
    jdk/jfr/event/runtime/TestJavaBlockedEvent.java \
    jdk/jfr/event/gc/collection/TestGCWithFasttime.java \
    jdk/jfr/event/gc/configuration/TestGCConfigurationEvent.java \
    jdk/jfr/event/metadata/TestDefaultConfigurations.java \
    jdk/jfr/startupargs/TestDumpOnExit.java \
    jdk/jfr/api/consumer/recordingstream/TestBasics.java

svc_tools_sanity =

#############################
#
# Stable test groups
#

jdk_stable = \
    :jdk_core \
    :jdk_svc \
    :jdk_beans \
    :jdk_imageio \
    :jdk_sound \
    :jdk_sctp \
    javax/accessibility \
    com/sun/java/swing

needs_g1gc = \
  jdk/jfr/event/gc/refstat/TestRefStatEventWithG1ConcurrentMark.java \
  jdk/jfr/event/gc/refstat/TestRefStatEventWithG1FullCollection.java \
  jdk/jfr/event/gc/refstat/TestRefStatEventWithG1New.java \
  jdk/jfr/event/gc/detailed/TestEvacuationFailedEvent.java \
  jdk/jfr/event/gc/detailed/TestEvacuationInfoEvent.java \
  jdk/jfr/event/gc/detailed/TestG1ConcurrentModeFailureEvent.java \
  jdk/jfr/event/gc/collection/TestGCCauseWithG1ConcurrentMark.java \
  jdk/jfr/event/gc/collection/TestGCCauseWithG1FullCollection.java \
  jdk/jfr/event/gc/collection/TestYoungGarbageCollectionEventWithG1New.java \
  jdk/jfr/event/gc/collection/TestGCEventMixedWithG1FullCollection.java \
  jdk/jfr/event/gc/collection/TestGCEventMixedWithG1ConcurrentMark.java \
  jdk/jfr/event/gc/collection/TestG1ParallelPhases.java \
  jdk/jfr/event/gc/objectcount/TestObjectCountAfterGCEventWithG1FullCollection.java \
  jdk/jfr/event/gc/objectcount/TestObjectCountAfterGCEventWithG1ConcurrentMark.java \
  jdk/jfr/event/gc/heapsummary/TestHeapSummaryEventG1.java

#  This set of tests will be executed in an ipv6 only environment

jdk_ipv6_only = \
    :jdk_net \
    :jdk_nio_networkchannel

jdk_nio_networkchannel = \
    java/nio/channels/AsyncCloseAndInterrupt.java \
    java/nio/channels/AsynchronousServerSocketChannel \
    java/nio/channels/AsynchronousSocketChannel \
    java/nio/channels/DatagramChannel \
    java/nio/channels/ServerSocketChannel \
    java/nio/channels/SocketChannel \
    java/nio/channels/Selector \
    java/nio/channels/etc

jdk_core_manual = \
    :jdk_core_manual_no_input \
    :jdk_security_manual_no_input \
    :jdk_core_manual_interactive \
    :jdk_security_manual_interactive

jdk_core_manual_no_input = \
    java/net/HugeDataTransferTest.java \
    java/net/httpclient/BodyProcessorInputStreamTest.java \
    java/net/httpclient/HttpInputStreamTest.java \
    java/util/zip/ZipFile/TestZipFile.java \
    javax/net/ssl/compatibility/AlpnTest.java \
    javax/net/ssl/compatibility/BasicConnectTest.java \
    javax/net/ssl/compatibility/HrrTest.java \
    javax/net/ssl/compatibility/SniTest.java \
    jdk/nio/zipfs/TestLocOffsetFromZip64EF.java \
    jdk/nio/zipfs/LargeCompressedEntrySizeTest.java \
    java/util/ArrayList/Bug8146568.java \
    java/util/Vector/Bug8148174.java \
    com/sun/net/httpserver/simpleserver/CommandLinePortNotSpecifiedTest.java \
    com/sun/net/httpserver/simpleserver/jwebserver/CommandLinePortNotSpecifiedTest.java \
    javax/xml/jaxp/datatype/8033980/GregorianCalAndDurSerDataUtil.java

jdk_security_manual_no_input = \
    :jdk_security_infra \
    com/sun/crypto/provider/Cipher/AEAD/GCMIncrementByte4.java \
    com/sun/crypto/provider/Cipher/AEAD/GCMIncrementDirect4.java \
    com/sun/security/sasl/gsskerb/AuthOnly.java \
    com/sun/security/sasl/gsskerb/ConfSecurityLayer.java \
    com/sun/security/sasl/gsskerb/NoSecurityLayer.java \
    sun/security/smartcardio/TestChannel.java \
    sun/security/smartcardio/TestConnect.java \
    sun/security/smartcardio/TestConnectAgain.java \
    sun/security/smartcardio/TestControl.java \
    sun/security/smartcardio/TestDefault.java \
    sun/security/smartcardio/TestDirect.java \
    sun/security/smartcardio/TestExclusive.java \
    sun/security/smartcardio/TestMultiplePresent.java \
    sun/security/smartcardio/TestPresent.java \
    sun/security/smartcardio/TestTransmit.java \
    sun/security/tools/jarsigner/compatibility/Compatibility.java \
    sun/security/tools/keytool/ListKeyChainStore.java

jdk_core_manual_interactive = \
    com/sun/jndi/dns/Test6991580.java \
    java/util/TimeZone/DefaultTimeZoneTest.java \
    java/nio/MappedByteBuffer/PmemTest.java \
    java/rmi/registry/nonLocalRegistry/NonLocalRegistryTest.java \
    java/rmi/registry/nonLocalRegistry/NonLocalSkeletonTest.java

jdk_security_manual_interactive = \
    sun/security/tools/keytool/i18n.java \
    com/sun/security/auth/callback/TextCallbackHandler/Password.java \
    sun/security/krb5/config/native/TestDynamicStore.java

# Test sets for running inside container environment
jdk_containers_extended = \
    :jdk_io \
    :jdk_nio \
    :jdk_svc

jdk_core_no_security = \
   :jdk_core \
   -:jdk_security

<<<<<<< HEAD
jdk_lang_reflect_code = \
   java/lang/reflect/code
=======
# Set of tests for `@since` checks in source code documentation
jdk_since_checks = \
   tools/sincechecker/
>>>>>>> fe0173dd
<|MERGE_RESOLUTION|>--- conflicted
+++ resolved
@@ -664,11 +664,9 @@
    :jdk_core \
    -:jdk_security
 
-<<<<<<< HEAD
-jdk_lang_reflect_code = \
-   java/lang/reflect/code
-=======
 # Set of tests for `@since` checks in source code documentation
 jdk_since_checks = \
    tools/sincechecker/
->>>>>>> fe0173dd
+
+jdk_lang_reflect_code = \
+   java/lang/reflect/code
--- conflicted
+++ resolved
@@ -28,12 +28,8 @@
  * @run junit/othervm -Dbabylon.ssa=cytron CoreBinaryOpsTest
  */
 
-<<<<<<< HEAD
 import jdk.incubator.code.Reflect;
-=======
-import jdk.incubator.code.CodeReflection;
 import jdk.incubator.code.CodeTransformer;
->>>>>>> 278b654e
 import jdk.incubator.code.Op;
 import jdk.incubator.code.TypeElement;
 import jdk.incubator.code.analysis.SSA;
@@ -174,7 +170,7 @@
     }
 
     @ParameterizedTest
-    @CodeReflectionExecutionSource
+    @ReflectExecutionSource
     void test(CoreOp.FuncOp funcOp, Object left, Object right) {
         Result interpret = runCatching(() -> interpret(left, right, funcOp));
         Result bytecode = runCatching(() -> bytecode(left, right, funcOp));
@@ -211,11 +207,11 @@
 
     @Retention(RetentionPolicy.RUNTIME)
     @Target(ElementType.METHOD)
-    @ArgumentsSource(CodeReflectionSourceProvider.class)
-    @interface CodeReflectionExecutionSource {
-    }
-
-    static class CodeReflectionSourceProvider implements ArgumentsProvider {
+    @ArgumentsSource(ReflectSourceProvider.class)
+    @interface ReflectExecutionSource {
+    }
+
+    static class ReflectSourceProvider implements ArgumentsProvider {
         private static final Map<JavaType, List<?>> INTERESTING_INPUTS = Map.of(
                 // explicit type parameters to ensure boxing results in the expected type
                 JavaType.INT, List.<Integer>of(Integer.MIN_VALUE, Integer.MAX_VALUE, 1, 0, -1),
@@ -231,7 +227,7 @@
         @Override
         public Stream<? extends Arguments> provideArguments(ExtensionContext extensionContext) {
             Method testMethod = extensionContext.getRequiredTestMethod();
-            return codeReflectionMethods(extensionContext.getRequiredTestClass())
+            return ReflectMethods(extensionContext.getRequiredTestClass())
                     .flatMap(method -> {
                         CoreOp.FuncOp funcOp = Op.ofMethod(method).orElseThrow(
                                 () -> new IllegalStateException("Expected code model to be present for method " + method)
@@ -330,7 +326,7 @@
             return MethodType.methodType(target).wrap().returnType();
         }
 
-        private static Stream<Method> codeReflectionMethods(Class<?> testClass) {
+        private static Stream<Method> ReflectMethods(Class<?> testClass) {
             return Arrays.stream(testClass.getDeclaredMethods())
                     .filter(method -> method.accessFlags().contains(AccessFlag.STATIC))
                     .filter(method -> method.isAnnotationPresent(Reflect.class));

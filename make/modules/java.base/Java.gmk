#
# Copyright (c) 2020, 2024, Oracle and/or its affiliates. All rights reserved.
# DO NOT ALTER OR REMOVE COPYRIGHT NOTICES OR THIS FILE HEADER.
#
# This code is free software; you can redistribute it and/or modify it
# under the terms of the GNU General Public License version 2 only, as
# published by the Free Software Foundation.  Oracle designates this
# particular file as subject to the "Classpath" exception as provided
# by Oracle in the LICENSE file that accompanied this code.
#
# This code is distributed in the hope that it will be useful, but WITHOUT
# ANY WARRANTY; without even the implied warranty of MERCHANTABILITY or
# FITNESS FOR A PARTICULAR PURPOSE.  See the GNU General Public License
# version 2 for more details (a copy is included in the LICENSE file that
# accompanied this code).
#
# You should have received a copy of the GNU General Public License version
# 2 along with this work; if not, write to the Free Software Foundation,
# Inc., 51 Franklin St, Fifth Floor, Boston, MA 02110-1301 USA.
#
# Please contact Oracle, 500 Oracle Parkway, Redwood Shores, CA 94065 USA
# or visit www.oracle.com if you need additional information or have any
# questions.
#

<<<<<<< HEAD
DISABLED_WARNINGS_java += this-escape restricted
DISABLED_WARNINGS_java += preview
=======
# The base module should be built with all warnings enabled. When a
# new warning is added to javac, it can be temporarily added to the
# disabled warnings list.
#
# DISABLED_WARNINGS_java +=
>>>>>>> b96b38c2

# DOCLINT += -Xdoclint:all/protected \
#     '-Xdoclint/package:java.*,javax.*'
JAVAC_FLAGS += -XDstringConcat=inline \
    --enable-preview
COPY += .icu .dat .spp .nrm content-types.properties \
    hijrah-config-Hijrah-umalqura_islamic-umalqura.properties
CLEAN += intrinsic.properties

EXCLUDE_FILES += \
  $(TOPDIR)/src/java.base/share/classes/jdk/internal/module/ModuleLoaderMap.java

EXCLUDES += java/lang/doc-files \
    java/lang/classfile/snippet-files \
    java/lang/classfile/components/snippet-files \
    java/lang/foreign/snippet-files

# Exclude BreakIterator classes that are just used in compile process to generate
# data files and shouldn't go in the product
EXCLUDE_FILES += sun/text/resources/BreakIteratorRules.java

ifeq ($(call isTargetOs, macosx aix), false)
  EXCLUDE_FILES += sun/nio/fs/PollingWatchService.java
endif

ifeq ($(call isTargetOs, windows), true)
  EXCLUDE_FILES += \
      sun/nio/ch/SimpleAsynchronousFileChannelImpl.java \
      #
endif<|MERGE_RESOLUTION|>--- conflicted
+++ resolved
@@ -23,16 +23,12 @@
 # questions.
 #
 
-<<<<<<< HEAD
-DISABLED_WARNINGS_java += this-escape restricted
-DISABLED_WARNINGS_java += preview
-=======
 # The base module should be built with all warnings enabled. When a
 # new warning is added to javac, it can be temporarily added to the
 # disabled warnings list.
 #
 # DISABLED_WARNINGS_java +=
->>>>>>> b96b38c2
+DISABLED_WARNINGS_java += preview
 
 # DOCLINT += -Xdoclint:all/protected \
 #     '-Xdoclint/package:java.*,javax.*'

--- conflicted
+++ resolved
@@ -82,8 +82,14 @@
 import com.sun.tools.javac.tree.JCTree.Tag;
 import com.sun.tools.javac.tree.TreeInfo;
 import com.sun.tools.javac.tree.TreeMaker;
-import com.sun.tools.javac.util.*;
+import com.sun.tools.javac.util.Assert;
+import com.sun.tools.javac.util.Context;
 import com.sun.tools.javac.util.JCDiagnostic.DiagnosticPosition;
+import com.sun.tools.javac.util.ListBuffer;
+import com.sun.tools.javac.util.Log;
+import com.sun.tools.javac.util.Name;
+import com.sun.tools.javac.util.Names;
+import com.sun.tools.javac.util.Options;
 import jdk.incubator.code.*;
 import jdk.incubator.code.extern.DialectFactory;
 import jdk.incubator.code.dialect.core.*;
@@ -141,7 +147,6 @@
     private final Types types;
     private final Names names;
     private final Symtab syms;
-    private final Resolve resolve;
     private final Gen gen;
     private final Log log;
     private final Lower lower;
@@ -150,7 +155,6 @@
     private final CodeReflectionSymbols crSyms;
     private final boolean dumpIR;
     private final boolean lineDebugInfo;
-    private final CodeModelStorageOption codeModelStorageOption;
 
     private TreeMaker make;
     private ListBuffer<JCTree> opMethodDecls;
@@ -158,11 +162,8 @@
     private Symbol.ClassSymbol currentClassSym;
     private Symbol.ClassSymbol codeModelsClassSym;
     private int lambdaCount;
-<<<<<<< HEAD
     private boolean codeReflectionEnabled = false;
-=======
     private final Map<Symbol, List<Symbol>> localCaptures = new HashMap<>();
->>>>>>> eff881e1
 
     @SuppressWarnings("this-escape")
     protected ReflectMethods(Context context) {
@@ -172,10 +173,8 @@
         lineDebugInfo =
                 options.isUnset(G_CUSTOM) ||
                         options.isSet(G_CUSTOM, "lines");
-        codeModelStorageOption = CodeModelStorageOption.parse(options.get("codeModelStorageOption"));
         names = Names.instance(context);
         syms = Symtab.instance(context);
-        resolve = Resolve.instance(context);
         types = Types.instance(context);
         gen = Gen.instance(context);
         log = Log.instance(context);
@@ -287,7 +286,7 @@
 
     @Override
     public void visitLambda(JCLambda tree) {
-        boolean isReflectable = isReflectable(tree, prevNode());
+        boolean isReflectable = isReflectable(tree);
         if (isReflectable) {
             if (currentClassSym.type.getEnclosingType().hasTag(CLASS)) {
                 // Reflectable lambdas in local classes are not supported
@@ -326,7 +325,7 @@
         MemberReferenceToLambda memberReferenceToLambda = new MemberReferenceToLambda(tree, currentClassSym);
         JCLambda lambdaTree = memberReferenceToLambda.lambda();
 
-        if (isReflectable(tree, prevNode())) {
+        if (isReflectable(tree)) {
             if (currentClassSym.type.getEnclosingType().hasTag(CLASS)) {
                 // Reflectable method references in local classes are not supported
                 log.warning(tree, ReflectableMrefInnerClass(currentClassSym.enclClass()));
@@ -2511,28 +2510,18 @@
                 tree.sym.attribute(crSyms.codeReflectionType.tsym) != null);
     }
 
-    boolean isReflectable(JCFunctionalExpression expr, JCTree prev) {
-        boolean isTargetReflectable = isReflectable(expr.target, true);
-        boolean isExprReflectable = codeReflectionEnabled ||
-                (prev instanceof JCTypeCast castTree && isReflectable(castTree.clazz.type, false));
-        if (isTargetReflectable && !isExprReflectable) {
-            if (expr instanceof JCLambda) {
-                log.warning(expr, NotAReflectableLambda(expr.target));
-            } else {
-                log.warning(expr, NotAReflectableMref(expr.target));
-            }
-        }
-        return isExprReflectable;
-    }
-
-    boolean isReflectable(Type target, boolean declAnnos) {
+    boolean isReflectable(JCFunctionalExpression expr) {
+        return codeReflectionEnabled ||
+                (prevNode() instanceof JCTypeCast castTree && isReflectable(castTree.clazz.type));
+    }
+
+    boolean isReflectable(Type target) {
         if (target.isCompound()) {
             return ((IntersectionClassType)target).getComponents().stream()
-                    .anyMatch(t -> isReflectable(t, declAnnos));
+                    .anyMatch(this::isReflectable);
         } else {
-            return declAnnos ?
-                    target.tsym.attribute(crSyms.codeReflectionType.tsym) != null :
-                    target.getAnnotationMirrors().stream().anyMatch(tc -> tc.type.tsym == crSyms.codeReflectionType.tsym);
+            return target.getAnnotationMirrors().stream()
+                    .anyMatch(tc -> tc.type.tsym == crSyms.codeReflectionType.tsym);
         }
     }
 

package jdk.incubator.code.internal;

import com.sun.tools.javac.code.*;
import com.sun.tools.javac.code.Symbol.MethodSymbol;
import com.sun.tools.javac.code.Symbol.VarSymbol;
import com.sun.tools.javac.comp.AttrContext;
import com.sun.tools.javac.comp.Env;
import com.sun.tools.javac.comp.Resolve;
import com.sun.tools.javac.tree.JCTree;
import com.sun.tools.javac.tree.JCTree.JCExpression;
import com.sun.tools.javac.tree.TreeInfo;
import com.sun.tools.javac.tree.TreeMaker;
import com.sun.tools.javac.util.*;
import jdk.incubator.code.*;
import jdk.incubator.code.op.CoreOp;
import jdk.incubator.code.type.*;

import java.util.HashMap;
import java.util.Map;

import static com.sun.tools.javac.code.Flags.*;

public class CodeModelToAST {

    private final TreeMaker treeMaker;
    private final Names names;
    private final Symtab syms;
    private final Env<AttrContext> attrEnv;
    private final Resolve resolve;
    private final Types types;
    private final Symbol.ClassSymbol currClassSym;
    private final CodeReflectionSymbols crSym;
    private final Map<Value, Symbol.VarSymbol> valueToVarSym = new HashMap<>();
    private Symbol.MethodSymbol ms;
    private int localVarCount = 0; // used to name variables we introduce in the AST

    public CodeModelToAST(TreeMaker treeMaker, Names names, Symtab syms, Resolve resolve,
                          Types types, Env<AttrContext> attrEnv, CodeReflectionSymbols crSym) {
        this.treeMaker = treeMaker;
        this.names = names;
        this.syms = syms;
        this.resolve = resolve;
        this.types = types;
        this.attrEnv = attrEnv;
        this.currClassSym = attrEnv.enclClass.sym;
        this.crSym = crSym;
    }

<<<<<<< HEAD
    private Map<JavaType, Type> mappingFromJavaTypeToType() {
        Map<JavaType, Type> m = new HashMap<>();
        Symbol.ModuleSymbol jdk_incubator_code = syms.enterModule(names.jdk_incubator_code);
        Class<?>[] crTypes = {
                Body.Builder.class, TypeElement.ExternalizedTypeElement.class, TypeElement.class,
                FunctionType.class, Block.Builder.class, Value.class, Block.Reference.class, Op.Result.class,
                Op.class, TypeElementFactory.class, OpFactory.class, ExternalizableOp.ExternalizedOp.class,
                ConstructorRef.class, MethodRef.class, Block.Parameter.class, FieldRef.class, CoreOp.InvokeOp.InvokeKind.class,
                ExternalizableOp.class, RecordTypeRef.class
        };
        for (Class<?> crType : crTypes) {
            JavaType jt = JavaType.type(crType.describeConstable().get());
            Type t = syms.enterClass(jdk_incubator_code, jt.externalize().toString());
            m.put(jt, t);
        }
        Class<?>[] javaBaseTypes = {
                HashMap.class, String.class, Object.class, Map.class, java.util.List.class
        };
        for (Class<?> javaBaseType : javaBaseTypes) {
            JavaType jt = JavaType.type(javaBaseType.describeConstable().get());
            Type t = syms.enterClass(syms.java_base, jt.externalize().toString());
            m.put(jt, types.erasure(t));
        }

        m.putAll(Map.ofEntries(
                Map.entry(JavaType.BOOLEAN, syms.booleanType),
                Map.entry(JavaType.BYTE, syms.byteType),
                Map.entry(JavaType.SHORT, syms.shortType),
                Map.entry(JavaType.CHAR, syms.charType),
                Map.entry(JavaType.INT, syms.intType),
                Map.entry(JavaType.LONG, syms.longType),
                Map.entry(JavaType.FLOAT, syms.floatType),
                Map.entry(JavaType.DOUBLE, syms.doubleType)
        ));

        return m;
    }

    private Type typeElementToType(TypeElement te) {
        JavaType jt = (JavaType) te;
=======
    private Type typeElementToType(TypeElement jt) {
>>>>>>> 1a28d369
        return switch (jt) {
            case PrimitiveType pt when pt == JavaType.BOOLEAN -> syms.booleanType;
            case PrimitiveType pt when pt == JavaType.BYTE -> syms.byteType;
            case PrimitiveType pt when pt == JavaType.CHAR -> syms.charType;
            case PrimitiveType pt when pt == JavaType.INT -> syms.intType;
            case PrimitiveType pt when pt == JavaType.LONG -> syms.longType;
            case PrimitiveType pt when pt == JavaType.FLOAT -> syms.floatType;
            case PrimitiveType pt when pt == JavaType.DOUBLE -> syms.doubleType;
            case ClassType ct when ct.hasTypeArguments() -> {
                Type enclosing = ct.enclosingType().map(this::typeElementToType).orElse(Type.noType);
                List<Type> typeArgs = List.from(ct.typeArguments()).map(this::typeElementToType);
                yield new Type.ClassType(enclosing, typeArgs, typeElementToType(ct.rawType()).tsym);
            }
            case ClassType ct -> types.erasure(syms.enterClass(attrEnv.toplevel.modle, ct.toClassName()));
            case ArrayType at -> new Type.ArrayType(typeElementToType(at.componentType()), syms.arrayClass);
            default -> throw new IllegalStateException("Unsupported type: " + jt);
        };
    }

    private JCTree invokeOpToJCMethodInvocation(CoreOp.InvokeOp invokeOp) {
        Value receiver = (invokeOp.invokeKind() == CoreOp.InvokeOp.InvokeKind.INSTANCE) ?
                invokeOp.operands().get(0) : null;
        List<Value> arguments = invokeOp.operands().stream()
                .skip(receiver == null ? 0 : 1)
                .collect(List.collector());
        var methodSym = methodDescriptorToSymbol(invokeOp.invokeDescriptor());
        var meth = (receiver == null) ?
                treeMaker.Ident(methodSym) :
                treeMaker.Select(exprTree(receiver), methodSym);
        var args = new ListBuffer<JCTree.JCExpression>();
        for (Value operand : arguments) {
            args.add(exprTree(operand));
        }
        var methodInvocation = treeMaker.App(meth, args.toList());
        if (invokeOp.isVarArgs()) {
            setVarargs(methodInvocation, invokeOp.invokeDescriptor().type());
        }
        if (invokeOp.result().uses().isEmpty()) {
            return treeMaker.Exec(methodInvocation);
        }
        return methodInvocation;
    }

    void setVarargs(JCExpression tree, FunctionType type) {
        var lastParam = type.parameterTypes().getLast();
        if (lastParam instanceof ArrayType varargType) {
            TreeInfo.setVarargsElement(tree, typeElementToType(varargType.componentType()));
        } else {
            Assert.error("Expected trailing array type: " + type);
        }
    }

    private JCTree opToTree(Op op) {
        JCTree tree = switch (op) {
            case CoreOp.ConstantOp constantOp when constantOp.value() == null ->
                    treeMaker.Literal(TypeTag.BOT, null).setType(syms.botType);
            case CoreOp.ConstantOp constantOp -> treeMaker.Literal(constantOp.value());
            case CoreOp.InvokeOp invokeOp -> invokeOpToJCMethodInvocation(invokeOp);
            case CoreOp.NewOp newOp when newOp.resultType() instanceof ArrayType at -> {
                var elemType = treeMaker.Ident(typeElementToType(at.componentType()).tsym);
                var dims = new ListBuffer<JCTree.JCExpression>();
                for (int d = 0; d < at.dimensions(); d++) {
                    dims.add(exprTree(newOp.operands().get(d)));
                }
                var na = treeMaker.NewArray(elemType, dims.toList(), null);
                na.type = typeElementToType(at);
                yield na;
            }
            case CoreOp.NewOp newOp -> {
                var ownerType = typeElementToType(newOp.constructorDescriptor().refType());
                var clazz = treeMaker.Ident(ownerType.tsym);
                var args = new ListBuffer<JCTree.JCExpression>();
                for (Value operand : newOp.operands()) {
                    args.add(exprTree(operand));
                }
                var nc = treeMaker.NewClass(null, null, clazz, args.toList(), null);
                if (newOp.isVarargs()) {
                    setVarargs(nc, newOp.constructorType());
                }
                nc.type = ownerType;
                nc.constructor = constructorDescriptorToSymbol(newOp.constructorDescriptor());
                nc.constructorType = nc.constructor.type;
                yield nc;
            }
            case CoreOp.ReturnOp returnOp ->
                    treeMaker.Return(exprTree(returnOp.returnValue()));
            case CoreOp.FieldAccessOp.FieldLoadOp fieldLoadOp -> {
                var sym = fieldDescriptorToSymbol(fieldLoadOp.fieldDescriptor());
                Assert.check(sym.isStatic());
                yield treeMaker.Select(treeMaker.Ident(sym.owner), sym);
            }
            case CoreOp.ArrayAccessOp.ArrayStoreOp arrayStoreOp -> {
                var array = arrayStoreOp.operands().get(0);
                var val = arrayStoreOp.operands().get(1);
                var index = arrayStoreOp.operands().get(2);
                var as = treeMaker.Assign(
                        treeMaker.Indexed(exprTree(array), exprTree(index)), exprTree(val)
                );
                as.type = typeElementToType(((ArrayType) array.type()).componentType());
                yield as;
            }
            default -> throw new IllegalStateException("Op -> JCTree not supported for :" + op.getClass().getName());
        };
        if (tree instanceof JCTree.JCExpression expr) {
            // introduce a local variable to hold the expr, to make sure an op's tree is inserted right away
            // for some operations this is essential, e.g. to ensure the correct order of operations
            Type type;
            if (op instanceof CoreOp.ConstantOp cop && cop.value() == null) {
                // if ConstantOp value is null, tree.type will be null_type
                // if null_type is used to create a VarSymbol, an exception will be thrown
                type = typeElementToType(cop.resultType());
            } else {
                type = tree.type;
            }
            var vs = new Symbol.VarSymbol(LocalVarFlags, names.fromString("_$" + localVarCount++), type, ms);
            var varDef = treeMaker.VarDef(vs, expr);
            map(op.result(), vs);
            return varDef;
        } else {
            return tree;
        }
    }

    private JCTree.JCExpression exprTree(Value v) {
        return treeMaker.Ident(valueToVarSym.get(v));
    }

    private void map(Value v, Symbol.VarSymbol vs) {
        valueToVarSym.put(v, vs);
    }

    public JCTree.JCMethodDecl transformFuncOpToAST(CoreOp.FuncOp funcOp, Name methodName) {
        Assert.check(funcOp.body().blocks().size() == 1);

        var paramTypes = List.of(crSym.opFactoryType, crSym.typeElementFactoryType);
        var mt = new Type.MethodType(paramTypes, crSym.opType, List.nil(), syms.methodClass);
        ms = new Symbol.MethodSymbol(PUBLIC | STATIC | SYNTHETIC, methodName, mt, currClassSym);
        currClassSym.members().enter(ms);

        for (int i = 0; i < funcOp.parameters().size(); i++) {
            map(funcOp.parameters().get(i), ms.params().get(i));
        }

        var stats = new ListBuffer<JCTree.JCStatement>();
        for (Op op : funcOp.body().entryBlock().ops()) {
            var tree = opToTree(op);
            if (tree instanceof JCTree.JCStatement stat) {
                stats.add(stat);
            }
        }
        var mb = treeMaker.Block(0, stats.toList());

        return treeMaker.MethodDef(ms, mb);
    }

    VarSymbol fieldDescriptorToSymbol(FieldRef fieldRef) {
        Name name = names.fromString(fieldRef.name());
        Type site = typeElementToType(fieldRef.refType());
        return resolve.resolveInternalField(attrEnv.enclClass, attrEnv, site, name);
    }

    MethodSymbol methodDescriptorToSymbol(MethodRef methodRef) {
        Name name = names.fromString(methodRef.name());
        Type site = typeElementToType(methodRef.refType());
        List<Type> argtypes = methodRef.type().parameterTypes().stream()
                .map(this::typeElementToType).collect(List.collector());
        return resolve.resolveInternalMethod(attrEnv.enclClass, attrEnv, site, name, argtypes, List.nil());
    }

    MethodSymbol constructorDescriptorToSymbol(ConstructorRef constructorRef) {
        Type site = typeElementToType(constructorRef.refType());
        List<Type> argtypes = constructorRef.type().parameterTypes().stream()
                .map(this::typeElementToType).collect(List.collector());
        return resolve.resolveInternalConstructor(attrEnv.enclClass, attrEnv, site, argtypes, List.nil());
    }

    // TODO: generate AST in SSA form
    // TODO: drop addVarsWhenNecessary
    // TODO: maybe move back into ReflectMethods
}<|MERGE_RESOLUTION|>--- conflicted
+++ resolved
@@ -46,50 +46,7 @@
         this.crSym = crSym;
     }
 
-<<<<<<< HEAD
-    private Map<JavaType, Type> mappingFromJavaTypeToType() {
-        Map<JavaType, Type> m = new HashMap<>();
-        Symbol.ModuleSymbol jdk_incubator_code = syms.enterModule(names.jdk_incubator_code);
-        Class<?>[] crTypes = {
-                Body.Builder.class, TypeElement.ExternalizedTypeElement.class, TypeElement.class,
-                FunctionType.class, Block.Builder.class, Value.class, Block.Reference.class, Op.Result.class,
-                Op.class, TypeElementFactory.class, OpFactory.class, ExternalizableOp.ExternalizedOp.class,
-                ConstructorRef.class, MethodRef.class, Block.Parameter.class, FieldRef.class, CoreOp.InvokeOp.InvokeKind.class,
-                ExternalizableOp.class, RecordTypeRef.class
-        };
-        for (Class<?> crType : crTypes) {
-            JavaType jt = JavaType.type(crType.describeConstable().get());
-            Type t = syms.enterClass(jdk_incubator_code, jt.externalize().toString());
-            m.put(jt, t);
-        }
-        Class<?>[] javaBaseTypes = {
-                HashMap.class, String.class, Object.class, Map.class, java.util.List.class
-        };
-        for (Class<?> javaBaseType : javaBaseTypes) {
-            JavaType jt = JavaType.type(javaBaseType.describeConstable().get());
-            Type t = syms.enterClass(syms.java_base, jt.externalize().toString());
-            m.put(jt, types.erasure(t));
-        }
-
-        m.putAll(Map.ofEntries(
-                Map.entry(JavaType.BOOLEAN, syms.booleanType),
-                Map.entry(JavaType.BYTE, syms.byteType),
-                Map.entry(JavaType.SHORT, syms.shortType),
-                Map.entry(JavaType.CHAR, syms.charType),
-                Map.entry(JavaType.INT, syms.intType),
-                Map.entry(JavaType.LONG, syms.longType),
-                Map.entry(JavaType.FLOAT, syms.floatType),
-                Map.entry(JavaType.DOUBLE, syms.doubleType)
-        ));
-
-        return m;
-    }
-
-    private Type typeElementToType(TypeElement te) {
-        JavaType jt = (JavaType) te;
-=======
     private Type typeElementToType(TypeElement jt) {
->>>>>>> 1a28d369
         return switch (jt) {
             case PrimitiveType pt when pt == JavaType.BOOLEAN -> syms.booleanType;
             case PrimitiveType pt when pt == JavaType.BYTE -> syms.byteType;

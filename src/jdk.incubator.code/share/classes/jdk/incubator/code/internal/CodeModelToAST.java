package jdk.incubator.code.internal;

import com.sun.tools.javac.code.*;
import com.sun.tools.javac.code.Symbol.MethodSymbol;
import com.sun.tools.javac.code.Symbol.VarSymbol;
import com.sun.tools.javac.comp.AttrContext;
import com.sun.tools.javac.comp.Env;
import com.sun.tools.javac.comp.Resolve;
import com.sun.tools.javac.tree.JCTree;
import com.sun.tools.javac.tree.JCTree.JCExpression;
import com.sun.tools.javac.tree.TreeInfo;
import com.sun.tools.javac.tree.TreeMaker;
import com.sun.tools.javac.util.*;
import jdk.incubator.code.*;
import jdk.incubator.code.op.CoreOp;
import jdk.incubator.code.op.ExternalizableOp;
import jdk.incubator.code.op.OpFactory;
import jdk.incubator.code.type.*;

import java.util.HashMap;
import java.util.Map;

import static com.sun.tools.javac.code.Flags.*;

public class CodeModelToAST {

    private final TreeMaker treeMaker;
    private final Names names;
    private final Symtab syms;
    private final Env<AttrContext> attrEnv;
    private final Resolve resolve;
    private final Types types;
    private final Symbol.ClassSymbol currClassSym;
    private final CodeReflectionSymbols crSym;
    private final Map<Value, Symbol.VarSymbol> valueToVarSym = new HashMap<>();
    private final Map<JavaType, Type> jtToType;
    private Symbol.MethodSymbol ms;
    private int localVarCount = 0; // used to name variables we introduce in the AST

    public CodeModelToAST(TreeMaker treeMaker, Names names, Symtab syms, Resolve resolve,
                          Types types, Env<AttrContext> attrEnv, CodeReflectionSymbols crSym) {
        this.treeMaker = treeMaker;
        this.names = names;
        this.syms = syms;
        this.resolve = resolve;
        this.types = types;
        this.attrEnv = attrEnv;
        this.currClassSym = attrEnv.enclClass.sym;
        this.crSym = crSym;
        this.jtToType = mappingFromJavaTypeToType();
    }

    private Map<JavaType, Type> mappingFromJavaTypeToType() {
        Map<JavaType, Type> m = new HashMap<>();
        Symbol.ModuleSymbol jdk_incubator_code = syms.enterModule(names.jdk_incubator_code);
        Class<?>[] crTypes = {
                Body.Builder.class, TypeElement.ExternalizedTypeElement.class, TypeElement.class,
                FunctionType.class, Block.Builder.class, Value.class, Block.Reference.class, Op.Result.class,
                Op.class, TypeElementFactory.class, OpFactory.class, ExternalizableOp.ExternalizedOp.class,
                ConstructorRef.class, MethodRef.class, Block.Parameter.class, FieldRef.class, CoreOp.InvokeOp.InvokeKind.class,
                ExternalizableOp.class, RecordTypeRef.class
        };
        for (Class<?> crType : crTypes) {
            JavaType jt = JavaType.type(crType.describeConstable().get());
            Type t = syms.enterClass(jdk_incubator_code, jt.externalize().toString());
            m.put(jt, t);
        }
        Class<?>[] javaBaseTypes = {
                HashMap.class, String.class, Object.class, Map.class, java.util.List.class
        };
        for (Class<?> javaBaseType : javaBaseTypes) {
            JavaType jt = JavaType.type(javaBaseType.describeConstable().get());
            Type t = syms.enterClass(syms.java_base, jt.externalize().toString());
            m.put(jt, types.erasure(t));
        }

        m.putAll(Map.ofEntries(
                Map.entry(JavaType.BOOLEAN, syms.booleanType),
                Map.entry(JavaType.BYTE, syms.byteType),
                Map.entry(JavaType.SHORT, syms.shortType),
                Map.entry(JavaType.CHAR, syms.charType),
                Map.entry(JavaType.INT, syms.intType),
                Map.entry(JavaType.LONG, syms.longType),
                Map.entry(JavaType.FLOAT, syms.floatType),
                Map.entry(JavaType.DOUBLE, syms.doubleType)
        ));

        return m;
    }

    private Type typeElementToType(TypeElement te) {
        JavaType jt = (JavaType) te;
        return switch (jt) {
            case ClassType ct when ct.hasTypeArguments() -> {
                ClassType enclosingType = ct.enclosingType().orElse(null);
                ListBuffer<Type> typeArgs = new ListBuffer<>();
                for (JavaType typeArgument : ct.typeArguments()) {
                    typeArgs.add(typeElementToType(typeArgument));
                }
                yield new Type.ClassType(typeElementToType(enclosingType), typeArgs.toList(),
                        typeElementToType(ct.rawType()).tsym);
            }
            case ArrayType at -> new Type.ArrayType(typeElementToType(at.componentType()), syms.arrayClass);
            case null -> Type.noType;
            default -> {
                if (!jtToType.containsKey(te)) {
                    throw new IllegalStateException("JavaType -> Type not found for: " + te.externalize().toString());
                }
                yield jtToType.get(te);
            }
        };
    }

    private JCTree invokeOpToJCMethodInvocation(CoreOp.InvokeOp invokeOp) {
        Value receiver = (invokeOp.invokeKind() == CoreOp.InvokeOp.InvokeKind.INSTANCE) ?
                invokeOp.operands().get(0) : null;
        List<Value> arguments = invokeOp.operands().stream()
                .skip(receiver == null ? 0 : 1)
                .collect(List.collector());
        var methodSym = methodDescriptorToSymbol(invokeOp.invokeDescriptor());
        var meth = (receiver == null) ?
                treeMaker.Ident(methodSym) :
                treeMaker.Select(exprTree(receiver), methodSym);
        var args = new ListBuffer<JCTree.JCExpression>();
        for (Value operand : arguments) {
            args.add(exprTree(operand));
        }
        var methodInvocation = treeMaker.App(meth, args.toList());
        if (invokeOp.isVarArgs()) {
            setVarargs(methodInvocation, invokeOp.invokeDescriptor().type());
        }
        return methodInvocation;
    }

    void setVarargs(JCExpression tree, FunctionType type) {
        var lastParam = type.parameterTypes().getLast();
        if (lastParam instanceof ArrayType varargType) {
            TreeInfo.setVarargsElement(tree, typeElementToType(varargType.componentType()));
        } else {
            Assert.error("Expected trailing array type: " + type);
        }
    }

    private JCTree opToTree(Op op) {
        JCTree tree = switch (op) {
            case CoreOp.ConstantOp constantOp when constantOp.value() == null ->
                    treeMaker.Literal(TypeTag.BOT, null).setType(syms.botType);
            case CoreOp.ConstantOp constantOp -> treeMaker.Literal(constantOp.value());
            case CoreOp.InvokeOp invokeOp -> invokeOpToJCMethodInvocation(invokeOp);
<<<<<<< HEAD
            case CoreOp.NewOp newOp when newOp.resultType() instanceof ArrayType at -> {
                var elemType = treeMaker.Ident(typeElementToType(at.componentType()).tsym);
                var dims = new ListBuffer<JCTree.JCExpression>();
                for (int d = 0; d < at.dimensions(); d++) {
                    dims.add(((JCTree.JCExpression) valueToTree.get(newOp.operands().get(d))));
=======
            case CoreOp.NewOp newOp -> {
                if (newOp.resultType() instanceof ArrayType at) {
                    var elemType = treeMaker.Ident(typeElementToType(at.componentType()).tsym);
                    var dims = new ListBuffer<JCTree.JCExpression>();
                    for (int d = 0; d < at.dimensions(); d++) {
                        dims.add(exprTree(newOp.operands().get(d)));
                    }
                    var na = treeMaker.NewArray(elemType, dims.toList(), null);
                    na.type = typeElementToType(at);
                    yield na;
>>>>>>> e093b1f6
                }
                var na = treeMaker.NewArray(elemType, dims.toList(), null);
                na.type = typeElementToType(at);
                yield na;
            }
            case CoreOp.NewOp newOp -> {
                var ownerType = typeElementToType(newOp.constructorDescriptor().refType());
                var clazz = treeMaker.Ident(ownerType.tsym);
                var args = new ListBuffer<JCTree.JCExpression>();
                for (Value operand : newOp.operands()) {
                    args.add(exprTree(operand));
                }
                var nc = treeMaker.NewClass(null, null, clazz, args.toList(), null);
                if (newOp.isVarargs()) {
                    setVarargs(nc, newOp.constructorType());
                }
                nc.type = ownerType;
                nc.constructor = constructorDescriptorToSymbol(newOp.constructorDescriptor());
                nc.constructorType = nc.constructor.type;
                yield nc;
            }
            case CoreOp.ReturnOp returnOp ->
                    treeMaker.Return(exprTree(returnOp.returnValue()));
            case CoreOp.FieldAccessOp.FieldLoadOp fieldLoadOp -> {
                var sym = fieldDescriptorToSymbol(fieldLoadOp.fieldDescriptor());
                Assert.check(sym.isStatic());
                yield treeMaker.Select(treeMaker.Ident(sym.owner), sym);
            }
            case CoreOp.ArrayAccessOp.ArrayStoreOp arrayStoreOp -> {
                var array = arrayStoreOp.operands().get(0);
                var val = arrayStoreOp.operands().get(1);
                var index = arrayStoreOp.operands().get(2);
                var as = treeMaker.Assign(
                        treeMaker.Indexed(exprTree(array), exprTree(index)), exprTree(val)
                );
                as.type = typeElementToType(((ArrayType) array.type()).componentType());
                yield as;
            }
            default -> throw new IllegalStateException("Op -> JCTree not supported for :" + op.getClass().getName());
        };
        if (tree instanceof JCTree.JCExpression expr) {
            // introduce a local variable to hold the expr, to make sure an op's tree is inserted right away
            // for some operations this is essential, e.g. to ensure the correct order of operations
            Type type;
            if (op instanceof CoreOp.ConstantOp cop && cop.value() == null) {
                // if ConstantOp value is null, tree.type will be null_type
                // if null_type is used to create a VarSymbol, an exception will be thrown
                type = typeElementToType(cop.resultType());
            } else {
                type = tree.type;
            }
            var vs = new Symbol.VarSymbol(LocalVarFlags, names.fromString("_$" + localVarCount++), type, ms);
            var varDef = treeMaker.VarDef(vs, expr);
            map(op.result(), vs);
            return varDef;
        } else {
            return tree;
        }
    }

    private JCTree.JCExpression exprTree(Value v) {
        return treeMaker.Ident(valueToVarSym.get(v));
    }

    private void map(Value v, Symbol.VarSymbol vs) {
        valueToVarSym.put(v, vs);
    }

    public JCTree.JCMethodDecl transformFuncOpToAST(CoreOp.FuncOp funcOp, Name methodName) {
        Assert.check(funcOp.body().blocks().size() == 1);

        var paramTypes = List.of(crSym.opFactoryType, crSym.typeElementFactoryType);
        var mt = new Type.MethodType(paramTypes, crSym.opType, List.nil(), syms.methodClass);
        ms = new Symbol.MethodSymbol(PUBLIC | STATIC | SYNTHETIC, methodName, mt, currClassSym);
        currClassSym.members().enter(ms);

        for (int i = 0; i < funcOp.parameters().size(); i++) {
            map(funcOp.parameters().get(i), ms.params().get(i));
        }

        var stats = new ListBuffer<JCTree.JCStatement>();
        for (Op op : funcOp.body().entryBlock().ops()) {
            var tree = opToTree(op);
            if (tree instanceof JCTree.JCStatement stat) {
                stats.add(stat);
            }
        }
        var mb = treeMaker.Block(0, stats.toList());

        return treeMaker.MethodDef(ms, mb);
    }

    VarSymbol fieldDescriptorToSymbol(FieldRef fieldRef) {
        Name name = names.fromString(fieldRef.name());
        Type site = typeElementToType(fieldRef.refType());
        return resolve.resolveInternalField(attrEnv.enclClass, attrEnv, site, name);
    }

    MethodSymbol methodDescriptorToSymbol(MethodRef methodRef) {
        Name name = names.fromString(methodRef.name());
        Type site = typeElementToType(methodRef.refType());
        List<Type> argtypes = methodRef.type().parameterTypes().stream()
                .map(this::typeElementToType).collect(List.collector());
        return resolve.resolveInternalMethod(attrEnv.enclClass, attrEnv, site, name, argtypes, List.nil());
    }

    MethodSymbol constructorDescriptorToSymbol(ConstructorRef constructorRef) {
        Type site = typeElementToType(constructorRef.refType());
        List<Type> argtypes = constructorRef.type().parameterTypes().stream()
                .map(this::typeElementToType).collect(List.collector());
        return resolve.resolveInternalConstructor(attrEnv.enclClass, attrEnv, site, argtypes, List.nil());
    }

    // TODO: generate AST in SSA form
    // TODO: drop addVarsWhenNecessary
    // TODO: maybe move back into ReflectMethods
}<|MERGE_RESOLUTION|>--- conflicted
+++ resolved
@@ -129,6 +129,9 @@
         if (invokeOp.isVarArgs()) {
             setVarargs(methodInvocation, invokeOp.invokeDescriptor().type());
         }
+        if (invokeOp.result().uses().isEmpty()) {
+            return treeMaker.Exec(methodInvocation);
+        }
         return methodInvocation;
     }
 
@@ -147,24 +150,11 @@
                     treeMaker.Literal(TypeTag.BOT, null).setType(syms.botType);
             case CoreOp.ConstantOp constantOp -> treeMaker.Literal(constantOp.value());
             case CoreOp.InvokeOp invokeOp -> invokeOpToJCMethodInvocation(invokeOp);
-<<<<<<< HEAD
             case CoreOp.NewOp newOp when newOp.resultType() instanceof ArrayType at -> {
                 var elemType = treeMaker.Ident(typeElementToType(at.componentType()).tsym);
                 var dims = new ListBuffer<JCTree.JCExpression>();
                 for (int d = 0; d < at.dimensions(); d++) {
-                    dims.add(((JCTree.JCExpression) valueToTree.get(newOp.operands().get(d))));
-=======
-            case CoreOp.NewOp newOp -> {
-                if (newOp.resultType() instanceof ArrayType at) {
-                    var elemType = treeMaker.Ident(typeElementToType(at.componentType()).tsym);
-                    var dims = new ListBuffer<JCTree.JCExpression>();
-                    for (int d = 0; d < at.dimensions(); d++) {
-                        dims.add(exprTree(newOp.operands().get(d)));
-                    }
-                    var na = treeMaker.NewArray(elemType, dims.toList(), null);
-                    na.type = typeElementToType(at);
-                    yield na;
->>>>>>> e093b1f6
+                    dims.add(exprTree(newOp.operands().get(d)));
                 }
                 var na = treeMaker.NewArray(elemType, dims.toList(), null);
                 na.type = typeElementToType(at);

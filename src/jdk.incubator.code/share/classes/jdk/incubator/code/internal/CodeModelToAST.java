package jdk.incubator.code.internal;

import com.sun.tools.javac.code.*;
import com.sun.tools.javac.code.Symbol.MethodSymbol;
import com.sun.tools.javac.code.Symbol.VarSymbol;
import com.sun.tools.javac.comp.AttrContext;
import com.sun.tools.javac.comp.Env;
import com.sun.tools.javac.comp.Resolve;
import com.sun.tools.javac.tree.JCTree;
import com.sun.tools.javac.tree.TreeMaker;
import com.sun.tools.javac.util.*;
import jdk.incubator.code.*;
import jdk.incubator.code.op.CoreOp;
import jdk.incubator.code.op.ExternalizableOp;
import jdk.incubator.code.op.OpFactory;
import jdk.incubator.code.type.*;

import java.util.HashMap;
import java.util.Map;

import static com.sun.tools.javac.code.Flags.*;

public class CodeModelToAST {

    private final TreeMaker treeMaker;
    private final Names names;
    private final Symtab syms;
    private final Env<AttrContext> attrEnv;
    private final Resolve resolve;
    private final Types types;
    private final Symbol.ClassSymbol currClassSym;
    private final CodeReflectionSymbols crSym;
    private final Map<Value, Symbol.VarSymbol> valueToVarSym = new HashMap<>();
    private final Map<JavaType, Type> jtToType;
    private Symbol.MethodSymbol ms;
    private int localVarCount = 0; // used to name variables we introduce in the AST

    public CodeModelToAST(TreeMaker treeMaker, Names names, Symtab syms, Resolve resolve,
                          Types types, Env<AttrContext> attrEnv, CodeReflectionSymbols crSym) {
        this.treeMaker = treeMaker;
        this.names = names;
        this.syms = syms;
        this.resolve = resolve;
        this.types = types;
        this.attrEnv = attrEnv;
        this.currClassSym = attrEnv.enclClass.sym;
        this.crSym = crSym;
        this.jtToType = mappingFromJavaTypeToType();
    }

    private Map<JavaType, Type> mappingFromJavaTypeToType() {
        Map<JavaType, Type> m = new HashMap<>();
        Symbol.ModuleSymbol jdk_incubator_code = syms.enterModule(names.jdk_incubator_code);
        Class<?>[] crTypes = {
                Body.Builder.class, TypeElement.ExternalizedTypeElement.class, TypeElement.class,
                FunctionType.class, Block.Builder.class, Value.class, Block.Reference.class, Op.Result.class,
                Op.class, TypeElementFactory.class, OpFactory.class, ExternalizableOp.ExternalizedOp.class,
                MethodRef.class, Block.Parameter.class, FieldRef.class, CoreOp.InvokeOp.InvokeKind.class,
                ExternalizableOp.class, RecordTypeRef.class
        };
        for (Class<?> crType : crTypes) {
            JavaType jt = JavaType.type(crType.describeConstable().get());
            Type t = syms.enterClass(jdk_incubator_code, jt.externalize().toString());
            m.put(jt, t);
        }
        Class<?>[] javaBaseTypes = {
                HashMap.class, String.class, Object.class, Map.class, java.util.List.class
        };
        for (Class<?> javaBaseType : javaBaseTypes) {
            JavaType jt = JavaType.type(javaBaseType.describeConstable().get());
            Type t = syms.enterClass(syms.java_base, jt.externalize().toString());
            m.put(jt, types.erasure(t));
        }

        m.putAll(Map.ofEntries(
                Map.entry(JavaType.BOOLEAN, syms.booleanType),
                Map.entry(JavaType.BYTE, syms.byteType),
                Map.entry(JavaType.SHORT, syms.shortType),
                Map.entry(JavaType.CHAR, syms.charType),
                Map.entry(JavaType.INT, syms.intType),
                Map.entry(JavaType.LONG, syms.longType),
                Map.entry(JavaType.FLOAT, syms.floatType),
                Map.entry(JavaType.DOUBLE, syms.doubleType)
        ));

        return m;
    }

    private Type typeElementToType(TypeElement te) {
        JavaType jt = (JavaType) te;
        return switch (jt) {
            case ClassType ct when ct.hasTypeArguments() -> {
                ClassType enclosingType = ct.enclosingType().orElse(null);
                ListBuffer<Type> typeArgs = new ListBuffer<>();
                for (JavaType typeArgument : ct.typeArguments()) {
                    typeArgs.add(typeElementToType(typeArgument));
                }
                yield new Type.ClassType(typeElementToType(enclosingType), typeArgs.toList(),
                        typeElementToType(ct.rawType()).tsym);
            }
            case ArrayType at -> new Type.ArrayType(typeElementToType(at.componentType()), syms.arrayClass);
            case null -> Type.noType;
            default -> {
                if (!jtToType.containsKey(te)) {
                    throw new IllegalStateException("JavaType -> Type not found for: " + te.externalize().toString());
                }
                yield jtToType.get(te);
            }
        };
    }

    private JCTree invokeOpToJCMethodInvocation(CoreOp.InvokeOp invokeOp) {
        Value receiver = (invokeOp.invokeKind() == CoreOp.InvokeOp.InvokeKind.INSTANCE) ?
                invokeOp.operands().get(0) : null;
        List<Value> arguments = invokeOp.operands().stream()
                .skip(receiver == null ? 0 : 1)
                .collect(List.collector());
<<<<<<< HEAD
        var restype = typeElementToType(invokeOp.resultType());
        var type = new Type.MethodType(paramTypes, restype, List.nil(), syms.methodClass);
        var methodSym = new Symbol.MethodSymbol(flags, name, type,
                typeElementToType(invokeOp.invokeDescriptor().refType()).tsym);
        var meth = receiver == null ? treeMaker.Ident(methodSym) : treeMaker.Select(exprTree(receiver), methodSym);
=======
        var methodSym = methodDescriptorToSymbol(invokeOp.invokeDescriptor());
        var meth = (receiver == null) ?
                treeMaker.Ident(methodSym) :
                treeMaker.Select((JCTree.JCExpression) valueToTree.get(receiver), methodSym);
>>>>>>> 9cddb871
        var args = new ListBuffer<JCTree.JCExpression>();
        for (Value operand : arguments) {
            args.add(exprTree(operand));
        }
        var methodInvocation = treeMaker.App(meth, args.toList());
        if (invokeOp.isVarArgs()) {
            var lastParam = invokeOp.invokeDescriptor().type().parameterTypes().getLast();
            if (lastParam instanceof ArrayType varargType) {
                methodInvocation.varargsElement = typeElementToType(varargType.componentType());
            } else {
                Assert.error("Vararg method doesn't have a trailing array type: " + invokeOp.invokeDescriptor());
            }
        }
        return methodInvocation;
    }

    private JCTree opToTree(Op op) {
        JCTree tree = switch (op) {
            case CoreOp.ConstantOp constantOp when constantOp.value() == null ->
                    treeMaker.Literal(TypeTag.BOT, null).setType(syms.botType);
            case CoreOp.ConstantOp constantOp -> treeMaker.Literal(constantOp.value());
            case CoreOp.InvokeOp invokeOp -> invokeOpToJCMethodInvocation(invokeOp);
            case CoreOp.NewOp newOp -> {
                if (newOp.resultType() instanceof ArrayType at) {
                    var elemType = treeMaker.Ident(typeElementToType(at.componentType()).tsym);
                    var dims = new ListBuffer<JCTree.JCExpression>();
                    for (int d = 0; d < at.dimensions(); d++) {
                        dims.add(exprTree(newOp.operands().get(d)));
                    }
                    var na = treeMaker.NewArray(elemType, dims.toList(), null);
                    na.type = typeElementToType(at);
                    yield na;
                }
                var ownerType = typeElementToType(newOp.constructorType().returnType());
                var clazz = treeMaker.Ident(ownerType.tsym);
                var args = new ListBuffer<JCTree.JCExpression>();
                for (Value operand : newOp.operands()) {
                    args.add(exprTree(operand));
                }
                var nc = treeMaker.NewClass(null, null, clazz, args.toList(), null);
                var argTypes = new ListBuffer<Type>();
                for (Value operand : newOp.operands()) {
                    argTypes.add(typeElementToType(operand.type()));
                }
                nc.type = ownerType;
                // TODO: this should be fixed to use a MethodRef in the new op (once that is added)
                nc.constructorType = new Type.MethodType(argTypes.toList(), syms.voidType, List.nil(), syms.methodClass);
                nc.constructor = new Symbol.MethodSymbol(PUBLIC, names.init, nc.constructorType, ownerType.tsym);
                yield nc;
            }
            case CoreOp.ReturnOp returnOp ->
                    treeMaker.Return(exprTree(returnOp.returnValue()));
            case CoreOp.FieldAccessOp.FieldLoadOp fieldLoadOp -> {
                var sym = fieldDescriptorToSymbol(fieldLoadOp.fieldDescriptor());
                Assert.check(sym.isStatic());
                yield treeMaker.Select(treeMaker.Ident(sym.owner), sym);
            }
            case CoreOp.ArrayAccessOp.ArrayStoreOp arrayStoreOp -> {
                var array = arrayStoreOp.operands().get(0);
                var val = arrayStoreOp.operands().get(1);
                var index = arrayStoreOp.operands().get(2);
                var as = treeMaker.Assign(
<<<<<<< HEAD
                        treeMaker.Indexed(exprTree(array), exprTree(index)), exprTree(val)
=======
                        treeMaker.Indexed((JCTree.JCExpression) valueToTree.get(array),
                                (JCTree.JCExpression) valueToTree.get(index)),
                                (JCTree.JCExpression) valueToTree.get(val)
>>>>>>> 9cddb871
                );
                as.type = typeElementToType(((ArrayType) array.type()).componentType());
                yield as;
                // body builder are created but never passed when creating the op, why ?
            }
            default -> throw new IllegalStateException("Op -> JCTree not supported for :" + op.getClass().getName());
        };
        if (tree instanceof JCTree.JCExpression expr) {
            // introduce a local variable to hold the expr, to make sure an op's tree is inserted right away
            // for some operations this is essential, e.g. to ensure the correct order of operations
            Type type;
            if (op instanceof CoreOp.ConstantOp cop && cop.value() == null) {
                // if ConstantOp value is null, tree.type will be null_type
                // if null_type is used to create a VarSymbol, an exception will be thrown
                type = typeElementToType(cop.resultType());
            } else {
                type = tree.type;
            }
            var vs = new Symbol.VarSymbol(LocalVarFlags, names.fromString("_$" + localVarCount++), type, ms);
            var varDef = treeMaker.VarDef(vs, expr);
            map(op.result(), vs);
            return varDef;
        } else {
            return tree;
        }
    }

    private JCTree.JCExpression exprTree(Value v) {
        return treeMaker.Ident(valueToVarSym.get(v));
    }

    private void map(Value v, Symbol.VarSymbol vs) {
        valueToVarSym.put(v, vs);
    }

    public JCTree.JCMethodDecl transformFuncOpToAST(CoreOp.FuncOp funcOp, Name methodName) {
        Assert.check(funcOp.body().blocks().size() == 1);

        var paramTypes = List.of(crSym.opFactoryType, crSym.typeElementFactoryType);
        var mt = new Type.MethodType(paramTypes, crSym.opType, List.nil(), syms.methodClass);
        ms = new Symbol.MethodSymbol(PUBLIC | STATIC | SYNTHETIC, methodName, mt, currClassSym);
        currClassSym.members().enter(ms);

        for (int i = 0; i < funcOp.parameters().size(); i++) {
            map(funcOp.parameters().get(i), ms.params().get(i));
        }

        var stats = new ListBuffer<JCTree.JCStatement>();
        for (Op op : funcOp.body().entryBlock().ops()) {
            var tree = opToTree(op);
            if (tree instanceof JCTree.JCStatement stat) {
                stats.add(stat);
            }
        }
        var mb = treeMaker.Block(0, stats.toList());

        return treeMaker.MethodDef(ms, mb);
    }

<<<<<<< HEAD
    // TODO see if we can use LET AST node
    // TODO add vars in OpBuilder (later)
=======
    public static CoreOp.FuncOp addVarsWhenNecessary(CoreOp.FuncOp funcOp) {
        // using cc only is not possible
        // because at first opr --> varOpRes
        // at the first usage we would have to opr --> varLoad
        // meaning we would have to back up the mapping, update it, then restore it before transforming the next op

        Map<Value, CoreOp.VarOp> valueToVar = new HashMap<>();
        AtomicInteger varCounter = new AtomicInteger();

        return CoreOp.func(funcOp.funcName(), funcOp.body().bodyType()).body(block -> {
            var newParams = block.parameters();
            var oldParams = funcOp.parameters();
            for (int i = 0; i < newParams.size(); i++) {
                Op.Result var = block.op(CoreOp.var("_$" + varCounter.getAndIncrement(), newParams.get(i)));
                valueToVar.put(oldParams.get(i), ((CoreOp.VarOp) var.op()));
            }

            block.transformBody(funcOp.body(), java.util.List.of(), (Block.Builder b, Op op) -> {
                var cc = b.context();
                for (Value operand : op.operands()) {
                    if (valueToVar.containsKey(operand)) {
                        var varLoadRes = b.op(CoreOp.varLoad(valueToVar.get(operand).result()));
                        cc.mapValue(operand, varLoadRes);
                    }
                }
                var opr = b.op(op);
                var M_BLOCK_BUILDER_OP = MethodRef.method(Block.Builder.class, "op", Op.Result.class, Op.class);
                var M_BLOCK_BUILDER_PARAM = MethodRef.method(Block.Builder.class, "parameter", Block.Parameter.class, TypeElement.class);
                // we introduce VarOp to hold an opr that's used multiple times
                // or to mark that an InvokeOp must be mapped to a Statement
                // specifically call to Bloc.Builder#op, we want this call to map to a statement so that it get added
                // to the opMethod body immediately to ensure correct order of operations
                var isBlockOpInvocation = op instanceof CoreOp.InvokeOp invokeOp && M_BLOCK_BUILDER_OP.equals(invokeOp.invokeDescriptor());
                var isBlockParamInvocation = op instanceof CoreOp.InvokeOp invokeOp && M_BLOCK_BUILDER_PARAM.equals(invokeOp.invokeDescriptor());
                if (!(op instanceof CoreOp.VarOp) && (op.result().uses().size() > 1 || isBlockOpInvocation || isBlockParamInvocation)) {
                    var varOpRes = b.op(CoreOp.var("_$" + varCounter.getAndIncrement(), opr));
                    valueToVar.put(op.result(), ((CoreOp.VarOp) varOpRes.op()));
                }
                return b;
            });
        });
    }

    VarSymbol fieldDescriptorToSymbol(FieldRef fieldRef) {
        Name name = names.fromString(fieldRef.name());
        Type site = typeElementToType(fieldRef.refType());
        return resolve.resolveInternalField(attrEnv.enclClass, attrEnv, site, name);
    }
>>>>>>> 9cddb871

    MethodSymbol methodDescriptorToSymbol(MethodRef methodRef) {
        Name name = names.fromString(methodRef.name());
        Type site = typeElementToType(methodRef.refType());
        List<Type> argtypes = methodRef.type().parameterTypes().stream()
                .map(this::typeElementToType).collect(List.collector());
        return resolve.resolveInternalMethod(attrEnv.enclClass, attrEnv, site, name, argtypes, List.nil());
    }

    // TODO: generate AST in SSA form
    // TODO: drop addVarsWhenNecessary
    // TODO: fix NewOp to contain MethodRef of constructor
    // TODO: share method and constructor code
    // TODO: maybe move back into ReflectMethods
}<|MERGE_RESOLUTION|>--- conflicted
+++ resolved
@@ -115,18 +115,10 @@
         List<Value> arguments = invokeOp.operands().stream()
                 .skip(receiver == null ? 0 : 1)
                 .collect(List.collector());
-<<<<<<< HEAD
-        var restype = typeElementToType(invokeOp.resultType());
-        var type = new Type.MethodType(paramTypes, restype, List.nil(), syms.methodClass);
-        var methodSym = new Symbol.MethodSymbol(flags, name, type,
-                typeElementToType(invokeOp.invokeDescriptor().refType()).tsym);
-        var meth = receiver == null ? treeMaker.Ident(methodSym) : treeMaker.Select(exprTree(receiver), methodSym);
-=======
         var methodSym = methodDescriptorToSymbol(invokeOp.invokeDescriptor());
         var meth = (receiver == null) ?
                 treeMaker.Ident(methodSym) :
-                treeMaker.Select((JCTree.JCExpression) valueToTree.get(receiver), methodSym);
->>>>>>> 9cddb871
+                treeMaker.Select(exprTree(receiver), methodSym);
         var args = new ListBuffer<JCTree.JCExpression>();
         for (Value operand : arguments) {
             args.add(exprTree(operand));
@@ -189,13 +181,7 @@
                 var val = arrayStoreOp.operands().get(1);
                 var index = arrayStoreOp.operands().get(2);
                 var as = treeMaker.Assign(
-<<<<<<< HEAD
                         treeMaker.Indexed(exprTree(array), exprTree(index)), exprTree(val)
-=======
-                        treeMaker.Indexed((JCTree.JCExpression) valueToTree.get(array),
-                                (JCTree.JCExpression) valueToTree.get(index)),
-                                (JCTree.JCExpression) valueToTree.get(val)
->>>>>>> 9cddb871
                 );
                 as.type = typeElementToType(((ArrayType) array.type()).componentType());
                 yield as;
@@ -255,59 +241,14 @@
         return treeMaker.MethodDef(ms, mb);
     }
 
-<<<<<<< HEAD
     // TODO see if we can use LET AST node
     // TODO add vars in OpBuilder (later)
-=======
-    public static CoreOp.FuncOp addVarsWhenNecessary(CoreOp.FuncOp funcOp) {
-        // using cc only is not possible
-        // because at first opr --> varOpRes
-        // at the first usage we would have to opr --> varLoad
-        // meaning we would have to back up the mapping, update it, then restore it before transforming the next op
-
-        Map<Value, CoreOp.VarOp> valueToVar = new HashMap<>();
-        AtomicInteger varCounter = new AtomicInteger();
-
-        return CoreOp.func(funcOp.funcName(), funcOp.body().bodyType()).body(block -> {
-            var newParams = block.parameters();
-            var oldParams = funcOp.parameters();
-            for (int i = 0; i < newParams.size(); i++) {
-                Op.Result var = block.op(CoreOp.var("_$" + varCounter.getAndIncrement(), newParams.get(i)));
-                valueToVar.put(oldParams.get(i), ((CoreOp.VarOp) var.op()));
-            }
-
-            block.transformBody(funcOp.body(), java.util.List.of(), (Block.Builder b, Op op) -> {
-                var cc = b.context();
-                for (Value operand : op.operands()) {
-                    if (valueToVar.containsKey(operand)) {
-                        var varLoadRes = b.op(CoreOp.varLoad(valueToVar.get(operand).result()));
-                        cc.mapValue(operand, varLoadRes);
-                    }
-                }
-                var opr = b.op(op);
-                var M_BLOCK_BUILDER_OP = MethodRef.method(Block.Builder.class, "op", Op.Result.class, Op.class);
-                var M_BLOCK_BUILDER_PARAM = MethodRef.method(Block.Builder.class, "parameter", Block.Parameter.class, TypeElement.class);
-                // we introduce VarOp to hold an opr that's used multiple times
-                // or to mark that an InvokeOp must be mapped to a Statement
-                // specifically call to Bloc.Builder#op, we want this call to map to a statement so that it get added
-                // to the opMethod body immediately to ensure correct order of operations
-                var isBlockOpInvocation = op instanceof CoreOp.InvokeOp invokeOp && M_BLOCK_BUILDER_OP.equals(invokeOp.invokeDescriptor());
-                var isBlockParamInvocation = op instanceof CoreOp.InvokeOp invokeOp && M_BLOCK_BUILDER_PARAM.equals(invokeOp.invokeDescriptor());
-                if (!(op instanceof CoreOp.VarOp) && (op.result().uses().size() > 1 || isBlockOpInvocation || isBlockParamInvocation)) {
-                    var varOpRes = b.op(CoreOp.var("_$" + varCounter.getAndIncrement(), opr));
-                    valueToVar.put(op.result(), ((CoreOp.VarOp) varOpRes.op()));
-                }
-                return b;
-            });
-        });
-    }
 
     VarSymbol fieldDescriptorToSymbol(FieldRef fieldRef) {
         Name name = names.fromString(fieldRef.name());
         Type site = typeElementToType(fieldRef.refType());
         return resolve.resolveInternalField(attrEnv.enclClass, attrEnv, site, name);
     }
->>>>>>> 9cddb871
 
     MethodSymbol methodDescriptorToSymbol(MethodRef methodRef) {
         Name name = names.fromString(methodRef.name());

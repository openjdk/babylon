--- conflicted
+++ resolved
@@ -311,20 +311,7 @@
      */
     @Override
     public final Block parent() {
-<<<<<<< HEAD
-        return parentBlock();
-    }
-
-    /**
-     * Returns this operation's parent block, otherwise {@code null} if the operation is not assigned to a block.
-     *
-     * @return operation's parent block, or {@code null} if the operation is not assigned to a block.
-     */
-    public final Block parentBlock() {
         if (isFrozen() || result == null) {
-=======
-        if (result == null) {
->>>>>>> 9e465bb6
             return null;
         }
 

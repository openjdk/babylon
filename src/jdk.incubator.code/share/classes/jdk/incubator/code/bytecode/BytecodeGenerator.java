--- conflicted
+++ resolved
@@ -1282,47 +1282,4 @@
             }
         }
     }
-<<<<<<< HEAD
-=======
-
-    static FuncOp quote(LambdaOp lop) {
-        List<Value> captures = lop.capturedValues();
-
-        // Build the function type
-        List<TypeElement> params = captures.stream()
-                .map(v -> v.type() instanceof VarType vt ? vt.valueType() : v.type())
-                .toList();
-        FunctionType ft = CoreType.functionType(QuotedOp.QUOTED_TYPE, params);
-
-        // Build the function that quotes the lambda
-        return CoreOp.func("q", ft).body(b -> {
-            // Create variables as needed and obtain the captured values
-            // for the copied lambda
-            List<Value> outputCaptures = new ArrayList<>();
-            for (int i = 0; i < captures.size(); i++) {
-                Value c = captures.get(i);
-                Block.Parameter p = b.parameters().get(i);
-                if (c.type() instanceof VarType _) {
-                    Value var = b.op(CoreOp.var(String.valueOf(i), p));
-                    outputCaptures.add(var);
-                } else {
-                    outputCaptures.add(p);
-                }
-            }
-
-            // Quoted the lambda expression
-            Value q = b.op(CoreOp.quoted(b.parentBody(), qb -> {
-                // Map the entry block of the lambda's ancestor body to the quoted block
-                // We are copying lop in the context of the quoted block, the block mapping
-                // ensures the use of captured values are reachable when building
-                qb.context().mapBlock(lop.ancestorBody().entryBlock(), qb);
-                // Map the lambda's captured values
-                qb.context().mapValues(captures, outputCaptures);
-                // Return the lambda to be copied in the quoted operation
-                return lop;
-            }));
-            b.op(CoreOp._return(q));
-        });
-    }
->>>>>>> d7489585
 }
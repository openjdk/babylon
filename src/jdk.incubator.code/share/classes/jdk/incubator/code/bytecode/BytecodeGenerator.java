--- conflicted
+++ resolved
@@ -766,20 +766,6 @@
                     }
                     case InvokeOp op -> {
                         if (op.isVarArgs()) {
-<<<<<<< HEAD
-                            processOperands(op.operands().subList(0, op.operands().size() - op.varArgOperands().size()));
-                            var varArgOperands = op.varArgOperands();
-                            cob.loadConstant(varArgOperands.size());
-                            var compType = ((ArrayType) op.invokeDescriptor().type().parameterTypes().getLast()).componentType();
-                            var typeKind = TypeKind.fromDescriptor(compType.toNominalDescriptor().descriptorString());
-                            if (TypeKind.REFERENCE.equals(typeKind)) {
-                                var cd = ClassDesc.ofDescriptor(compType.toNominalDescriptor().descriptorString());
-                                cob.anewarray(cd);
-                            } else {
-                                cob.newarray(typeKind);
-                            }
-                            for (int j = 0; j < varArgOperands.size(); j++) {
-=======
                             processOperands(op.argOperands());
                             var varArgOperands = op.varArgOperands();
                             cob.loadConstant(varArgOperands.size());
@@ -794,7 +780,29 @@
                             for (int j = 0; j < varArgOperands.size(); j++) {
                                 // we duplicate array value on the stack to be consumed by arrayStore
                                 // after completion of this loop the array value will be on top of the stack
->>>>>>> b99e2711
+                                cob.dup();
+                                cob.loadConstant(j);
+                                load(varArgOperands.get(j));
+                                cob.arrayStore(typeKind);
+                            }
+                        } else {
+                            processOperands(op);
+                        }
+                        if (op.isVarArgs()) {
+                            processOperands(op.argOperands());
+                            var varArgOperands = op.varArgOperands();
+                            cob.loadConstant(varArgOperands.size());
+                            var compType = ((ArrayType) op.invokeDescriptor().type().parameterTypes().getLast()).componentType();
+                            var compTypeDesc = compType.toNominalDescriptor();
+                            var typeKind = TypeKind.from(compTypeDesc);
+                            if (compTypeDesc.isPrimitive()) {
+                                cob.newarray(typeKind);
+                            } else {
+                                cob.anewarray(compTypeDesc);
+                            }
+                            for (int j = 0; j < varArgOperands.size(); j++) {
+                                // we duplicate array value on the stack to be consumed by arrayStore
+                                // after completion of this loop the array value will be on top of the stack
                                 cob.dup();
                                 cob.loadConstant(j);
                                 load(varArgOperands.get(j));

--- conflicted
+++ resolved
@@ -91,11 +91,8 @@
 
 import static com.sun.tools.javac.code.Kinds.Kind.*;
 
-<<<<<<< HEAD
 import com.sun.tools.javac.code.Symbol.ModuleSymbol;
 
-=======
->>>>>>> ed36b9bb
 import com.sun.tools.javac.resources.CompilerProperties.Errors;
 import com.sun.tools.javac.resources.CompilerProperties.Fragments;
 import com.sun.tools.javac.resources.CompilerProperties.Notes;
@@ -1706,8 +1703,7 @@
                 return;
 
             if (scanner.hasPatterns) {
-                env.tree = TransPatterns.instance(context)
-                        .translateTopLevelClass(env, env.tree, localMake);
+                env.tree = TransPatterns.instance(context).translateTopLevelClass(env, env.tree, localMake);
             }
 
             compileStates.put(env, CompileState.TRANSPATTERNS);

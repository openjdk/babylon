--- conflicted
+++ resolved
@@ -431,14 +431,12 @@
         private Type bodyTarget;
         private JCTree currentNode;
 
-<<<<<<< HEAD
         // unsupported tree nodes
         private static final EnumSet<JCTree.Tag> UNSUPPORTED_TAGS = EnumSet.of(
                 // statements
                 Tag.SWITCH, Tag.SYNCHRONIZED,
                 // operators
-                Tag.BITOR_ASG, Tag.BITXOR_ASG, Tag.BITAND_ASG, Tag.SL_ASG,
-                Tag.SR_ASG, Tag.USR_ASG, Tag.COMPL, Tag.POS,
+                Tag.COMPL, Tag.POS,
 
                 // the nodes below are not as relevant, either because they have already
                 // been handled by an earlier compiler pass, or because they are typically
@@ -463,33 +461,6 @@
                 Tag.NO_TAG, Tag.ERRONEOUS, Tag.NULLCHK, Tag.LETEXPR);
 
         private static final Set<JCTree.Tag> SUPPORTED_TAGS = EnumSet.complementOf(UNSUPPORTED_TAGS);
-=======
-        // Only few AST nodes supported for now
-        private static final Set<JCTree.Tag> SUPPORTED_TAGS =
-                Set.of(Tag.VARDEF,
-                        Tag.RETURN, Tag.THROW, Tag.BREAK, Tag.CONTINUE,
-                        Tag.PLUS, Tag.MINUS, Tag.MUL, Tag.DIV, Tag.MOD,
-                        Tag.NEG, Tag.NOT,
-                        Tag.BITOR, Tag.BITAND, Tag.BITXOR,
-                        Tag.BITOR_ASG, Tag.BITAND_ASG, Tag.BITXOR_ASG,
-                        Tag.SL, Tag.SR, Tag.USR,
-                        Tag.SL_ASG, Tag.SR_ASG, Tag.USR_ASG,
-                        Tag.PLUS_ASG, Tag.MINUS_ASG, Tag.MUL_ASG, Tag.DIV_ASG, Tag.MOD_ASG,
-                        Tag.POSTINC, Tag.PREINC, Tag.POSTDEC, Tag.PREDEC,
-                        Tag.EQ, Tag.NE, Tag.LT, Tag.LE, Tag.GT, Tag.GE,
-                        Tag.AND, Tag.OR,
-                        Tag.LITERAL, Tag.IDENT, Tag.TYPEIDENT, Tag.ASSIGN, Tag.EXEC, Tag.PARENS,
-                        Tag.SELECT, Tag.INDEXED, Tag.APPLY,
-                        Tag.TYPECAST, Tag.TYPETEST,
-                        Tag.NEWCLASS, Tag.NEWARRAY, Tag.LAMBDA, Tag.REFERENCE,
-                        Tag.BLOCK, Tag.IF, Tag.WHILELOOP, Tag.DOLOOP, Tag.FOREACHLOOP, Tag.FORLOOP, Tag.TRY,
-                        Tag.SWITCH_EXPRESSION, Tag.YIELD,
-                        Tag.CONDEXPR,
-                        Tag.ASSERT,
-                        Tag.LABELLED,
-                        Tag.SKIP,
-                        Tag.TYPEARRAY);
->>>>>>> 0bee7cb8
 
         BodyScanner(JCMethodDecl tree) {
             this(tree, tree.body);

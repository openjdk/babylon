--- conflicted
+++ resolved
@@ -245,22 +245,6 @@
     public final Type objectInputType;
     public final Type objectOutputType;
 
-<<<<<<< HEAD
-=======
-    // For code reflection
-    public final Type codeReflectionType;
-    public final Type quotedType;
-    public final Type quotableType;
-    public final Type closureOpType;
-    public final Type lambdaOpType;
-    public final Type opInterpreterType;
-    public final Type opParserType;
-    public final Type opType;
-    public final MethodSymbol methodHandlesLookup;
-    public final MethodSymbol opInterpreterInvoke;
-    public final MethodSymbol opParserFromString;
-
->>>>>>> 86dfc369
     /** The symbol representing the length field of an array.
      */
     public final VarSymbol lengthVar;
@@ -658,34 +642,6 @@
         externalizableType = enterClass("java.io.Externalizable");
         objectInputType  = enterClass("java.io.ObjectInput");
         objectOutputType = enterClass("java.io.ObjectOutput");
-<<<<<<< HEAD
-
-=======
-        // For code reflection
-        codeReflectionType = enterClass("java.lang.runtime.CodeReflection");
-        quotedType = enterClass("java.lang.reflect.code.Quoted");
-        quotableType = enterClass("java.lang.reflect.code.Quotable");
-        closureOpType = enterClass("java.lang.reflect.code.op.CoreOp$ClosureOp");
-        lambdaOpType = enterClass("java.lang.reflect.code.op.CoreOp$LambdaOp");
-        opInterpreterType = enterClass("java.lang.reflect.code.interpreter.Interpreter");
-        opType = enterClass("java.lang.reflect.code.Op");
-        methodHandlesLookup = new MethodSymbol(PUBLIC | STATIC,
-                names.fromString("lookup"),
-                new MethodType(List.nil(), methodHandleLookupType,
-                        List.nil(), methodClass),
-                methodHandlesType.tsym);
-        opInterpreterInvoke = new MethodSymbol(PUBLIC | STATIC | VARARGS,
-                names.fromString("invoke"),
-                new MethodType(List.of(methodHandleLookupType, opType, new ArrayType(objectType, arrayClass)), objectType,
-                        List.nil(), methodClass),
-                opInterpreterType.tsym);
-        opParserType = enterClass("java.lang.reflect.code.parser.OpParser");
-        opParserFromString = new MethodSymbol(PUBLIC | STATIC,
-                names.fromString("fromStringOfFuncOp"),
-                new MethodType(List.of(stringType), opType,
-                        List.nil(), methodClass),
-                opParserType.tsym);
->>>>>>> 86dfc369
         synthesizeEmptyInterfaceIfMissing(autoCloseableType);
         synthesizeEmptyInterfaceIfMissing(cloneableType);
         synthesizeEmptyInterfaceIfMissing(serializableType);

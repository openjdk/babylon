--- conflicted
+++ resolved
@@ -228,15 +228,13 @@
     public final Name enumSwitch;
     public final Name enumConstant;
 
-<<<<<<< HEAD
     // code reflection
     public final Name jdk_incubator_code;
     public final Name quoted;
     public final Name quotable;
-=======
+
     // special annotation names
     public final Name requiresIdentityInternal;
->>>>>>> 9586817c
 
     public final Name.Table table;
 
@@ -423,15 +421,13 @@
         enumSwitch = fromString("enumSwitch");
         enumConstant = fromString("enumConstant");
 
-<<<<<<< HEAD
         // code reflection
         jdk_incubator_code = fromString("jdk.incubator.code");
         quoted = fromString("Quoted");
         quotable = fromString("Quotable");
-=======
+
         // special annotations:
         requiresIdentityInternal = fromString("jdk.internal.RequiresIdentity+Annotation");
->>>>>>> 9586817c
     }
 
     protected Name.Table createTable(Options options) {

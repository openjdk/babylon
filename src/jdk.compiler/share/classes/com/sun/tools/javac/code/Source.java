/*
 * Copyright (c) 2002, 2024, Oracle and/or its affiliates. All rights reserved.
 * DO NOT ALTER OR REMOVE COPYRIGHT NOTICES OR THIS FILE HEADER.
 *
 * This code is free software; you can redistribute it and/or modify it
 * under the terms of the GNU General Public License version 2 only, as
 * published by the Free Software Foundation.  Oracle designates this
 * particular file as subject to the "Classpath" exception as provided
 * by Oracle in the LICENSE file that accompanied this code.
 *
 * This code is distributed in the hope that it will be useful, but WITHOUT
 * ANY WARRANTY; without even the implied warranty of MERCHANTABILITY or
 * FITNESS FOR A PARTICULAR PURPOSE.  See the GNU General Public License
 * version 2 for more details (a copy is included in the LICENSE file that
 * accompanied this code).
 *
 * You should have received a copy of the GNU General Public License version
 * 2 along with this work; if not, write to the Free Software Foundation,
 * Inc., 51 Franklin St, Fifth Floor, Boston, MA 02110-1301 USA.
 *
 * Please contact Oracle, 500 Oracle Parkway, Redwood Shores, CA 94065 USA
 * or visit www.oracle.com if you need additional information or have any
 * questions.
 */

package com.sun.tools.javac.code;

import java.util.*;

import javax.lang.model.SourceVersion;
import static javax.lang.model.SourceVersion.*;

import com.sun.tools.javac.jvm.Target;
import com.sun.tools.javac.resources.CompilerProperties.Errors;
import com.sun.tools.javac.resources.CompilerProperties.Fragments;
import com.sun.tools.javac.util.*;
import com.sun.tools.javac.util.JCDiagnostic.Error;
import com.sun.tools.javac.util.JCDiagnostic.Fragment;

import static com.sun.tools.javac.main.Option.*;

/** The source language version accepted.
 *
 *  <p><b>This is NOT part of any supported API.
 *  If you write code that depends on this, you do so at your own risk.
 *  This code and its internal interfaces are subject to change or
 *  deletion without notice.</b>
 */
public enum Source {
    /* 1.0 had no inner classes, and so could not pass the JCK. */
    // public static final Source JDK1_0 =              new Source("1.0");

    /* 1.1 did not have strictfp, and so could not pass the JCK. */
    // public static final Source JDK1_1 =              new Source("1.1");

    /** 1.2 introduced strictfp. */
    JDK1_2("1.2"),

    /** 1.3 is the same language as 1.2. */
    JDK1_3("1.3"),

    /** 1.4 introduced assert. */
    JDK1_4("1.4"),

    /** 1.5 introduced generics, attributes, foreach, boxing, static import,
     *  covariant return, enums, varargs, et al. */
    JDK5("5"),

    /** 1.6 reports encoding problems as errors instead of warnings. */
    JDK6("6"),

    /** 1.7 introduced try-with-resources, multi-catch, string switch, etc. */
    JDK7("7"),

    /** 1.8 lambda expressions and default methods. */
    JDK8("8"),

    /** 1.9 modularity. */
    JDK9("9"),

    /** 1.10 local-variable type inference (var). */
    JDK10("10"),

    /** 1.11 local-variable syntax for lambda parameters */
    JDK11("11"),

    /** 12, no language features; switch expression in preview */
    JDK12("12"),

    /**
     * 13, no language features; text blocks and revised switch
     * expressions in preview
     */
    JDK13("13"),

    /**
     * 14, switch expressions; pattern matching, records, and revised
     * text blocks in preview
     */
    JDK14("14"),

    /**
      * 15, text blocks
      */
    JDK15("15"),

    /**
      * 16, records and pattern matching for instanceof
      */
    JDK16("16"),

    /**
      * 17, sealed classes, restoration of always-strict floating-point
      */
    JDK17("17"),

    /**
      * 18, no major changes
      */
    JDK18("18"),

    /**
      * 19, no major changes
      */
    JDK19("19"),

    /**
      * 20, no major changes
      */
    JDK20("20"),

    /**
      * 21, tbd
      */
    JDK21("21"),

    /**
      * 22, tbd
      */
    JDK22("22"),

    /**
      * 23, tbd
      */
    JDK23("23"),

    /**
      * 24, tbd
      */
    JDK24("24"),
    ; // Reduce code churn when appending new constants

    private static final Context.Key<Source> sourceKey = new Context.Key<>();

    public static Source instance(Context context) {
        Source instance = context.get(sourceKey);
        if (instance == null) {
            Options options = Options.instance(context);
            String sourceString = options.get(SOURCE);
            if (sourceString != null) instance = lookup(sourceString);
            if (instance == null) instance = DEFAULT;
            context.put(sourceKey, instance);
        }
        return instance;
    }

    public final String name;

    private static final Map<String,Source> tab = new HashMap<>();
    static {
        for (Source s : values()) {
            tab.put(s.name, s);
        }
        tab.put("1.5", JDK5); // Make 5 an alias for 1.5
        tab.put("1.6", JDK6); // Make 6 an alias for 1.6
        tab.put("1.7", JDK7); // Make 7 an alias for 1.7
        tab.put("1.8", JDK8); // Make 8 an alias for 1.8
        tab.put("1.9", JDK9); // Make 9 an alias for 1.9
        tab.put("1.10", JDK10); // Make 10 an alias for 1.10
        // Decline to make 1.11 an alias for 11.
    }

    private Source(String name) {
        this.name = name;
    }

    public static final Source MIN = Source.JDK8;

    private static final Source MAX = values()[values().length - 1];

    public static final Source DEFAULT = MAX;

    public static Source lookup(String name) {
        return tab.get(name);
    }

    public boolean isSupported() {
        return this.compareTo(MIN) >= 0;
    }

    public Target requiredTarget() {
        return switch(this) {
        case JDK24  -> Target.JDK1_24;
        case JDK23  -> Target.JDK1_23;
        case JDK22  -> Target.JDK1_22;
        case JDK21  -> Target.JDK1_21;
        case JDK20  -> Target.JDK1_20;
        case JDK19  -> Target.JDK1_19;
        case JDK18  -> Target.JDK1_18;
        case JDK17  -> Target.JDK1_17;
        case JDK16  -> Target.JDK1_16;
        case JDK15  -> Target.JDK1_15;
        case JDK14  -> Target.JDK1_14;
        case JDK13  -> Target.JDK1_13;
        case JDK12  -> Target.JDK1_12;
        case JDK11  -> Target.JDK1_11;
        case JDK10  -> Target.JDK1_10;
        case JDK9   -> Target.JDK1_9;
        case JDK8   -> Target.JDK1_8;
        case JDK7   -> Target.JDK1_7;
        case JDK6   -> Target.JDK1_6;
        case JDK5   -> Target.JDK1_5;
        case JDK1_4 -> Target.JDK1_4;
        default     -> Target.JDK1_1;
        };
    }

    /**
     * Models a feature of the Java programming language. Each feature can be associated with a
     * minimum source level, a maximum source level and a diagnostic fragment describing the feature,
     * which is used to generate error messages of the kind {@code feature XYZ not supported in source N}.
     */
    public enum Feature {

        MODULES(JDK9, Fragments.FeatureModules, DiagKind.PLURAL),
        EFFECTIVELY_FINAL_VARIABLES_IN_TRY_WITH_RESOURCES(JDK9, Fragments.FeatureVarInTryWithResources, DiagKind.PLURAL),
        DEPRECATION_ON_IMPORT(MIN, JDK8),
        PRIVATE_SAFE_VARARGS(JDK9),
        DIAMOND_WITH_ANONYMOUS_CLASS_CREATION(JDK9, Fragments.FeatureDiamondAndAnonClass, DiagKind.NORMAL),
        UNDERSCORE_IDENTIFIER(MIN, JDK8),
        PRIVATE_INTERFACE_METHODS(JDK9, Fragments.FeaturePrivateIntfMethods, DiagKind.PLURAL),
        LOCAL_VARIABLE_TYPE_INFERENCE(JDK10),
        VAR_SYNTAX_IMPLICIT_LAMBDAS(JDK11, Fragments.FeatureVarSyntaxInImplicitLambda, DiagKind.PLURAL),
        IMPORT_ON_DEMAND_OBSERVABLE_PACKAGES(JDK1_2, JDK8),
        SWITCH_MULTIPLE_CASE_LABELS(JDK14, Fragments.FeatureMultipleCaseLabels, DiagKind.PLURAL),
        SWITCH_RULE(JDK14, Fragments.FeatureSwitchRules, DiagKind.PLURAL),
        SWITCH_EXPRESSION(JDK14, Fragments.FeatureSwitchExpressions, DiagKind.PLURAL),
        NO_TARGET_ANNOTATION_APPLICABILITY(JDK14),
        TEXT_BLOCKS(JDK15, Fragments.FeatureTextBlocks, DiagKind.PLURAL),
        PATTERN_MATCHING_IN_INSTANCEOF(JDK16, Fragments.FeaturePatternMatchingInstanceof, DiagKind.NORMAL),
        REIFIABLE_TYPES_INSTANCEOF(JDK16, Fragments.FeatureReifiableTypesInstanceof, DiagKind.PLURAL),
        RECORDS(JDK16, Fragments.FeatureRecords, DiagKind.PLURAL),
        SEALED_CLASSES(JDK17, Fragments.FeatureSealedClasses, DiagKind.PLURAL),
        CASE_NULL(JDK21, Fragments.FeatureCaseNull, DiagKind.NORMAL),
        PATTERN_SWITCH(JDK21, Fragments.FeaturePatternSwitch, DiagKind.PLURAL),
        REDUNDANT_STRICTFP(JDK17),
        UNCONDITIONAL_PATTERN_IN_INSTANCEOF(JDK21, Fragments.FeatureUnconditionalPatternsInInstanceof, DiagKind.PLURAL),
        RECORD_PATTERNS(JDK21, Fragments.FeatureDeconstructionPatterns, DiagKind.PLURAL),
        IMPLICIT_CLASSES(JDK21, Fragments.FeatureImplicitClasses, DiagKind.PLURAL),
        WARN_ON_ILLEGAL_UTF8(MIN, JDK21),
        UNNAMED_VARIABLES(JDK22, Fragments.FeatureUnnamedVariables, DiagKind.PLURAL),
        PRIMITIVE_PATTERNS(JDK23, Fragments.FeaturePrimitivePatterns, DiagKind.PLURAL),
<<<<<<< HEAD
        SUPER_INIT(JDK22, Fragments.FeatureSuperInit, DiagKind.NORMAL),
        REFLECT_METHODS(JDK22, Fragments.FeatureReflectMethods, DiagKind.NORMAL),
=======
        FLEXIBLE_CONSTRUCTORS(JDK22, Fragments.FeatureFlexibleConstructors, DiagKind.NORMAL),
        MODULE_IMPORTS(JDK23, Fragments.FeatureModuleImports, DiagKind.PLURAL),
>>>>>>> 1ff5acda
        ;

        enum DiagKind {
            NORMAL,
            PLURAL;
        }

        private final Source minLevel;
        private final Source maxLevel;
        private final Fragment optFragment;
        private final DiagKind optKind;

        Feature(Source minLevel) {
            this(minLevel, null, null);
        }

        Feature(Source minLevel, Fragment optFragment, DiagKind optKind) {
            this(minLevel, MAX, optFragment, optKind);
        }

        Feature(Source minLevel, Source maxLevel) {
            this(minLevel, maxLevel, null, null);
        }

        Feature(Source minLevel, Source maxLevel, Fragment optFragment, DiagKind optKind) {
            this.minLevel = minLevel;
            this.maxLevel = maxLevel;
            this.optFragment = optFragment;
            this.optKind = optKind;
        }

        public boolean allowedInSource(Source source) {
            return source.compareTo(minLevel) >= 0 &&
                    source.compareTo(maxLevel) <= 0;
        }

        public boolean isPlural() {
            Assert.checkNonNull(optKind);
            return optKind == DiagKind.PLURAL;
        }

        public Fragment nameFragment() {
            Assert.checkNonNull(optFragment);
            return optFragment;
        }

        public Fragment fragment(String sourceName) {
            Assert.checkNonNull(optFragment);
            return optKind == DiagKind.NORMAL ?
                    Fragments.FeatureNotSupportedInSource(optFragment, sourceName, minLevel.name) :
                    Fragments.FeatureNotSupportedInSourcePlural(optFragment, sourceName, minLevel.name);
        }

        public Error error(String sourceName) {
            Assert.checkNonNull(optFragment);
            return optKind == DiagKind.NORMAL ?
                    Errors.FeatureNotSupportedInSource(optFragment, sourceName, minLevel.name) :
                    Errors.FeatureNotSupportedInSourcePlural(optFragment, sourceName, minLevel.name);
        }
    }

    public static SourceVersion toSourceVersion(Source source) {
        return switch(source) {
        case JDK1_2 -> RELEASE_2;
        case JDK1_3 -> RELEASE_3;
        case JDK1_4 -> RELEASE_4;
        case JDK5   -> RELEASE_5;
        case JDK6   -> RELEASE_6;
        case JDK7   -> RELEASE_7;
        case JDK8   -> RELEASE_8;
        case JDK9   -> RELEASE_9;
        case JDK10  -> RELEASE_10;
        case JDK11  -> RELEASE_11;
        case JDK12  -> RELEASE_12;
        case JDK13  -> RELEASE_13;
        case JDK14  -> RELEASE_14;
        case JDK15  -> RELEASE_15;
        case JDK16  -> RELEASE_16;
        case JDK17  -> RELEASE_17;
        case JDK18  -> RELEASE_18;
        case JDK19  -> RELEASE_19;
        case JDK20  -> RELEASE_20;
        case JDK21  -> RELEASE_21;
        case JDK22  -> RELEASE_22;
        case JDK23  -> RELEASE_23;
        case JDK24  -> RELEASE_24;
        default     -> null;
        };
    }
}<|MERGE_RESOLUTION|>--- conflicted
+++ resolved
@@ -260,13 +260,9 @@
         WARN_ON_ILLEGAL_UTF8(MIN, JDK21),
         UNNAMED_VARIABLES(JDK22, Fragments.FeatureUnnamedVariables, DiagKind.PLURAL),
         PRIMITIVE_PATTERNS(JDK23, Fragments.FeaturePrimitivePatterns, DiagKind.PLURAL),
-<<<<<<< HEAD
-        SUPER_INIT(JDK22, Fragments.FeatureSuperInit, DiagKind.NORMAL),
-        REFLECT_METHODS(JDK22, Fragments.FeatureReflectMethods, DiagKind.NORMAL),
-=======
         FLEXIBLE_CONSTRUCTORS(JDK22, Fragments.FeatureFlexibleConstructors, DiagKind.NORMAL),
         MODULE_IMPORTS(JDK23, Fragments.FeatureModuleImports, DiagKind.PLURAL),
->>>>>>> 1ff5acda
+        REFLECT_METHODS(JDK22, Fragments.FeatureReflectMethods, DiagKind.NORMAL),
         ;
 
         enum DiagKind {

--- conflicted
+++ resolved
@@ -58,10 +58,7 @@
 import static java.lang.constant.ConstantDescs.*;
 import static java.lang.invoke.MethodHandleNatives.Constants.NESTMATE_CLASS;
 import static java.lang.invoke.MethodHandleNatives.Constants.STRONG_LOADER_LINK;
-<<<<<<< HEAD
 import static java.lang.invoke.MethodType.methodType;
-=======
->>>>>>> ad7c475f
 import jdk.internal.constant.ConstantUtils;
 import jdk.internal.constant.MethodTypeDescImpl;
 import jdk.internal.vm.annotation.Stable;
@@ -476,7 +473,7 @@
             cob.dup()
                .loadConstant(i)
                .aload(0)
-               .getfield(lambdaClassEntry.asSymbol(), argNames[i], argDescs[i]);
+               .getfield(lambdaClassEntry.asSymbol(), argName(i), argDescs[i]);
             TypeConvertingMethodAdapter.boxIfTypePrimitive(cob, TypeKind.from(argDescs[i]));
             cob.aastore();
         }
@@ -654,11 +651,7 @@
                     cob.ldc(cp.constantDynamicEntry(cp.bsmEntry(cp.methodHandleEntry(BSM_CLASS_DATA_AT), List.of(cp.intEntry(0))),
                                                     cp.nameAndTypeEntry(DEFAULT_NAME, CD_MethodHandle)));
                 }
-<<<<<<< HEAD
-                for (int i = 0; i < argNames.length ; i++) {
-=======
                 for (int i = 0; i < argDescs.length; i++) {
->>>>>>> ad7c475f
                     cob.aload(0)
                        .getfield(pool.fieldRefEntry(lambdaClassEntry, pool.nameAndTypeEntry(argName(i), argDescs[i])));
                 }

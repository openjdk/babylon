/*
 * Copyright (c) 2024, Oracle and/or its affiliates. All rights reserved.
 * DO NOT ALTER OR REMOVE COPYRIGHT NOTICES OR THIS FILE HEADER.
 *
 * This code is free software; you can redistribute it and/or modify it
 * under the terms of the GNU General Public License version 2 only, as
 * published by the Free Software Foundation.  Oracle designates this
 * particular file as subject to the "Classpath" exception as provided
 * by Oracle in the LICENSE file that accompanied this code.
 *
 * This code is distributed in the hope that it will be useful, but WITHOUT
 * ANY WARRANTY; without even the implied warranty of MERCHANTABILITY or
 * FITNESS FOR A PARTICULAR PURPOSE.  See the GNU General Public License
 * version 2 for more details (a copy is included in the LICENSE file that
 * accompanied this code).
 *
 * You should have received a copy of the GNU General Public License version
 * 2 along with this work; if not, write to the Free Software Foundation,
 * Inc., 51 Franklin St, Fifth Floor, Boston, MA 02110-1301 USA.
 *
 * Please contact Oracle, 500 Oracle Parkway, Redwood Shores, CA 94065 USA
 * or visit www.oracle.com if you need additional information or have any
 * questions.
 */

package java.lang.reflect.code.type;

import java.lang.constant.ClassDesc;
import java.lang.invoke.MethodHandles.Lookup;
import java.lang.reflect.ParameterizedType;
import java.lang.reflect.Type;
import java.lang.reflect.code.TypeElement;
import java.util.ArrayList;
import java.util.List;
import java.util.Map;
import java.util.Optional;

/**
 * A class type.
 */
public final class ClassType implements TypeVarRef.Owner, JavaType {
    // Fully qualified name
    private final ClassDesc type;

    private final List<JavaType> typeArguments;

    ClassType(ClassDesc type) {
        this(type, List.of());
    }

    ClassType(ClassDesc type, List<JavaType> typeArguments) {
        if (!type.isClassOrInterface()) {
            throw new IllegalArgumentException("Invalid base type: " + type);
        }
        this.type = type;
        this.typeArguments = List.copyOf(typeArguments);
    }

    @Override
<<<<<<< HEAD
    public ExternalizedTypeElement externalize() {
        List<ExternalizedTypeElement> args = typeArguments.stream()
                .map(TypeElement::externalize)
                .toList();

        ExternalizedTypeElement td = new ExternalizedTypeElement(type, args);
=======
    public Type resolve(Lookup lookup) throws ReflectiveOperationException {
        Class<?> baseType = type.resolveConstantDesc(lookup);
        List<Type> resolvedTypeArgs = new ArrayList<>();
        for (JavaType typearg : typeArguments) {
            resolvedTypeArgs.add(typearg.resolve(lookup));
        }
        return resolvedTypeArgs.isEmpty() ?
                baseType :
                makeReflectiveParameterizedType(baseType,
                        resolvedTypeArgs.toArray(new Type[0]), baseType.getDeclaringClass()); // @@@: generic owner is erased here
    }

    // Copied code in jdk.compiler module throws UOE
    private static ParameterizedType makeReflectiveParameterizedType(Class<?> base, Type[] typeArgs, Class<?> owner) {
/*__throw new UnsupportedOperationException();__*/        return sun.reflect.generics.reflectiveObjects.ParameterizedTypeImpl.make(base, typeArgs, owner);
    }

    @Override
    public TypeDefinition toTypeDefinition() {
        List<TypeDefinition> args = typeArguments.stream()
                .map(TypeElement::toTypeDefinition)
                .toList();

        TypeDefinition td = new TypeDefinition(toClassName(), args);
>>>>>>> 66cf4eaf
        return td;
    }

    @Override
    public String toString() {
        return externalize().toString();
    }

    @Override
    public boolean equals(Object o) {
        if (this == o) return true;
        if (o == null || getClass() != o.getClass()) return false;

        ClassType typeDesc = (ClassType) o;

        if (!type.equals(typeDesc.type)) return false;
        return typeArguments.equals(typeDesc.typeArguments);
    }

    @Override
    public int hashCode() {
        int result = type.hashCode();
        result = 31 * result + typeArguments.hashCode();
        return result;
    }

    /**
     * {@return the unboxed primitive type associated with this class type (if any)}
     */
    public Optional<PrimitiveType> unbox() {
        class LazyHolder {
            static final Map<ClassType, PrimitiveType> wrapperToPrimitive = Map.of(
                    J_L_BYTE, BYTE,
                    J_L_SHORT, SHORT,
                    J_L_INTEGER, INT,
                    J_L_LONG, LONG,
                    J_L_FLOAT, FLOAT,
                    J_L_DOUBLE, DOUBLE,
                    J_L_CHARACTER, CHAR,
                    J_L_BOOLEAN, BOOLEAN
            );
        }
        return Optional.ofNullable(LazyHolder.wrapperToPrimitive.get(this));
    }

    @Override
    public JavaType erasure() {
        return rawType();
    }

    // Conversions

    /**
     * {@return a class type whose base type is the same as this class type, but without any
     * type arguments}
     */
    public ClassType rawType() {
        return new ClassType(type);
    }

    /**
     * {@return {@code true} if this class type has a non-empty type argument list}
     * @see ClassType#typeArguments()
     */
    public boolean hasTypeArguments() {
        return !typeArguments.isEmpty();
    }

    /**
     * {@return the type argument list associated with this class type}
     */
    public List<JavaType> typeArguments() {
        return typeArguments;
    }

    @Override
    public JavaType toBasicType() {
        return JavaType.J_L_OBJECT;
    }

    /**
     * {@return a human-readable name for this class type}
     */
    public String toClassName() {
        String pkg = type.packageName();
        return pkg.isEmpty() ?
                type.displayName() :
                String.format("%s.%s", pkg, type.displayName());
    }

    @Override
    public ClassDesc toNominalDescriptor() {
        return type;
    }
}<|MERGE_RESOLUTION|>--- conflicted
+++ resolved
@@ -57,14 +57,6 @@
     }
 
     @Override
-<<<<<<< HEAD
-    public ExternalizedTypeElement externalize() {
-        List<ExternalizedTypeElement> args = typeArguments.stream()
-                .map(TypeElement::externalize)
-                .toList();
-
-        ExternalizedTypeElement td = new ExternalizedTypeElement(type, args);
-=======
     public Type resolve(Lookup lookup) throws ReflectiveOperationException {
         Class<?> baseType = type.resolveConstantDesc(lookup);
         List<Type> resolvedTypeArgs = new ArrayList<>();
@@ -83,13 +75,12 @@
     }
 
     @Override
-    public TypeDefinition toTypeDefinition() {
-        List<TypeDefinition> args = typeArguments.stream()
-                .map(TypeElement::toTypeDefinition)
+    public ExternalizedTypeElement externalize() {
+        List<ExternalizedTypeElement> args = typeArguments.stream()
+                .map(TypeElement::externalize)
                 .toList();
 
-        TypeDefinition td = new TypeDefinition(toClassName(), args);
->>>>>>> 66cf4eaf
+        ExternalizedTypeElement td = new ExternalizedTypeElement(toClassName(), args);
         return td;
     }
 

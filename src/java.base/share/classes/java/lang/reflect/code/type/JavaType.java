/*
 * Copyright (c) 2024, Oracle and/or its affiliates. All rights reserved.
 * DO NOT ALTER OR REMOVE COPYRIGHT NOTICES OR THIS FILE HEADER.
 *
 * This code is free software; you can redistribute it and/or modify it
 * under the terms of the GNU General Public License version 2 only, as
 * published by the Free Software Foundation.  Oracle designates this
 * particular file as subject to the "Classpath" exception as provided
 * by Oracle in the LICENSE file that accompanied this code.
 *
 * This code is distributed in the hope that it will be useful, but WITHOUT
 * ANY WARRANTY; without even the implied warranty of MERCHANTABILITY or
 * FITNESS FOR A PARTICULAR PURPOSE.  See the GNU General Public License
 * version 2 for more details (a copy is included in the LICENSE file that
 * accompanied this code).
 *
 * You should have received a copy of the GNU General Public License version
 * 2 along with this work; if not, write to the Free Software Foundation,
 * Inc., 51 Franklin St, Fifth Floor, Boston, MA 02110-1301 USA.
 *
 * Please contact Oracle, 500 Oracle Parkway, Redwood Shores, CA 94065 USA
 * or visit www.oracle.com if you need additional information or have any
 * questions.
 */

package java.lang.reflect.code.type;

import java.lang.constant.ClassDesc;
import java.lang.constant.ConstantDescs;
import java.lang.invoke.MethodHandles;
import java.lang.invoke.MethodHandles.Lookup;
import java.lang.reflect.Executable;
import java.lang.reflect.GenericArrayType;
import java.lang.reflect.GenericDeclaration;
import java.lang.reflect.ParameterizedType;
import java.lang.reflect.Type;
import java.lang.reflect.TypeVariable;
import java.lang.reflect.code.TypeElement;
import java.lang.reflect.code.type.WildcardType.BoundKind;
import java.util.List;
import java.util.Objects;
import java.util.stream.Stream;

/**
<<<<<<< HEAD
 * The symbolic description of a Java type.
=======
 * The symbolic description of a Java type. Java types can be classified as follows:
 * <ul>
 *     <li>{@linkplain PrimitiveType primitive types}, e.g. {@code int}, {@code void}</li>
 *     <li>{@linkplain ClassType class types}, e.g. {@code String}, {@code List<? extends Number>}</li>
 *     <li>{@linkplain ArrayType array types}, e.g. {@code Object[][]}, {@code List<Runnable>[]}</li>
 *     <li>{@linkplain WildcardType wildcard types}, e.g. {@code ? extends Number}, {@code ? super ArrayList<String>}</li>
 *     <li>{@linkplain TypeVarRef type-variables}, e.g. {@code T extends Runnable}</li>
 * </ul>
 * Java types can be constructed from either {@linkplain ClassDesc nominal descriptors} or
 * {@linkplain Type reflective type mirrors}. Conversely, Java types can be
 * {@linkplain #toNominalDescriptor() turned} into nominal descriptors,
 * or be {@linkplain #resolve(Lookup) resolved} into reflective type mirrors.
>>>>>>> 66cf4eaf
 * @sealedGraph
 */
public sealed interface JavaType extends TypeElement permits ClassType, ArrayType,
                                                             PrimitiveType, WildcardType, TypeVarRef {

    /** {@link JavaType} representing {@code void} */
    PrimitiveType VOID = new PrimitiveType(ConstantDescs.CD_void);

    /** {@link JavaType} representing {@code boolean} */
    PrimitiveType BOOLEAN = new PrimitiveType(ConstantDescs.CD_boolean);

    /** {@link JavaType} representing {@link Boolean} */
    ClassType J_L_BOOLEAN = new ClassType(ConstantDescs.CD_Boolean);

    /** {@link JavaType} representing {@code boolean[]} */
    ArrayType BOOLEAN_ARRAY = new ArrayType(BOOLEAN);

    /** {@link JavaType} representing {@code byte} */
    PrimitiveType BYTE = new PrimitiveType(ConstantDescs.CD_byte);

    /** {@link JavaType} representing {@link Byte} */
    ClassType J_L_BYTE = new ClassType(ConstantDescs.CD_Byte);

    /** {@link JavaType} representing {@code byte[]} */
    ArrayType BYTE_ARRAY = new ArrayType(BYTE);

    /** {@link JavaType} representing {@code char} */
    PrimitiveType CHAR = new PrimitiveType(ConstantDescs.CD_char);

    /** {@link JavaType} representing {@link Character} */
    ClassType J_L_CHARACTER = new ClassType(ConstantDescs.CD_Character);

    /** {@link JavaType} representing {@code char[]} */
    ArrayType CHAR_ARRAY = new ArrayType(CHAR);

    /** {@link JavaType} representing {@code short} */
    PrimitiveType SHORT = new PrimitiveType(ConstantDescs.CD_short);

    /** {@link JavaType} representing {@link Short} */
    ClassType J_L_SHORT = new ClassType(ConstantDescs.CD_Short);

    /** {@link JavaType} representing {@code short[]} */
    ArrayType SHORT_ARRAY = new ArrayType(SHORT);

    /** {@link JavaType} representing {@code int} */
    PrimitiveType INT = new PrimitiveType(ConstantDescs.CD_int);

    /** {@link JavaType} representing {@link Integer} */
    ClassType J_L_INTEGER = new ClassType(ConstantDescs.CD_Integer);

    /** {@link JavaType} representing {@code int[]} */
    ArrayType INT_ARRAY = new ArrayType(INT);

    /** {@link JavaType} representing {@code long} */
    PrimitiveType LONG = new PrimitiveType(ConstantDescs.CD_long);

    /** {@link JavaType} representing {@link Long} */
    ClassType J_L_LONG = new ClassType(ConstantDescs.CD_Long);

    /** {@link JavaType} representing {@code long[]} */
    ArrayType LONG_ARRAY = new ArrayType(LONG);

    /** {@link JavaType} representing {@code float} */
    PrimitiveType FLOAT = new PrimitiveType(ConstantDescs.CD_float);

    /** {@link JavaType} representing {@link Float} */
    ClassType J_L_FLOAT = new ClassType(ConstantDescs.CD_Float);

    /** {@link JavaType} representing {@code float[]} */
    ArrayType FLOAT_ARRAY = new ArrayType(FLOAT);

    /** {@link JavaType} representing {@code double} */
    PrimitiveType DOUBLE = new PrimitiveType(ConstantDescs.CD_double);

    /** {@link JavaType} representing {@link Double} */
    ClassType J_L_DOUBLE = new ClassType(ConstantDescs.CD_Double);

    /** {@link JavaType} representing {@code double[]} */
    ArrayType DOUBLE_ARRAY = new ArrayType(DOUBLE);

    /** {@link JavaType} representing {@link Object} */
    ClassType J_L_OBJECT = new ClassType(ConstantDescs.CD_Object);

    /** {@link JavaType} representing {@link Object[]} */
    ArrayType J_L_OBJECT_ARRAY = new ArrayType(J_L_OBJECT);

    /** {@link JavaType} representing {@link Class} */
    ClassType J_L_CLASS = new ClassType(ConstantDescs.CD_Class);

    /** {@link JavaType} representing {@link String} */
    ClassType J_L_STRING = new ClassType(ConstantDescs.CD_String);

    /** {@link JavaType} representing {@link List} */
    ClassType J_U_LIST = new ClassType(ConstantDescs.CD_List);

    // Conversions

    /**
     * {@return the basic type associated with this Java type}. A basic type is one of the following
     * types:
     * <ul>
     *     <li>{@link JavaType#VOID}</li>
     *     <li>{@link JavaType#INT}</li>
     *     <li>{@link JavaType#LONG}</li>
     *     <li>{@link JavaType#FLOAT}</li>
     *     <li>{@link JavaType#DOUBLE}</li>
     *     <li>{@link JavaType#J_L_OBJECT}</li>
     * </ul>
     *
     */
    JavaType toBasicType();

    /**
     * {@return the nominal descriptor associated with this Java type}
     */
    ClassDesc toNominalDescriptor();

    /**
     * Resolve this Java type to a reflective type mirror.
     * @param lookup the lookup used to create the reflective type mirror
     * @return a reflective type mirror for this type
     * @throws ReflectiveOperationException if this Java type cannot be resolved
     */
    Type resolve(MethodHandles.Lookup lookup) throws ReflectiveOperationException;

    /**
     * {@return the erasure of this Java type, as per JLS 4.6}
     */
    JavaType erasure();

    // Factories

    /**
     * Constructs a Java type from a reflective type mirror.
     *
     * @param reflectiveType the reflective type mirror
     */
    static JavaType type(Type reflectiveType) {
        return switch (reflectiveType) {
            case Class<?> c -> type(c.describeConstable().get());
            case ParameterizedType pt -> parameterized(type(pt.getRawType()),
                    Stream.of(pt.getActualTypeArguments()).map(JavaType::type).toList());
            case java.lang.reflect.WildcardType wt -> wt.getLowerBounds().length == 0 ?
                    wildcard(BoundKind.EXTENDS, type(wt.getUpperBounds()[0])) :
                    wildcard(BoundKind.SUPER, type(wt.getLowerBounds()[0]));
            case TypeVariable<?> tv -> typeVarRef(tv.getName(), owner(tv.getGenericDeclaration()), type(tv.getBounds()[0]));
            case GenericArrayType at -> array(type(at.getGenericComponentType()));
            default -> throw new InternalError();
        };
    }

    private static TypeVarRef.Owner owner(GenericDeclaration genDecl) {
        return switch (genDecl) {
            case Executable e -> MethodRef.method(e);
            case Class<?> t -> (ClassType)type(t);
            default -> throw new InternalError();
        };
    }

    /**
     * Constructs a Java type from a nominal descriptor.
     *
     * @param desc the nominal descriptor
     */
    static JavaType type(ClassDesc desc) {
        if (desc.isPrimitive()) {
            return switch (desc.descriptorString().charAt(0)) {
                case 'V' -> JavaType.VOID;
                case 'I' -> JavaType.INT;
                case 'J' -> JavaType.LONG;
                case 'C' -> JavaType.CHAR;
                case 'S' -> JavaType.SHORT;
                case 'B' -> JavaType.BYTE;
                case 'F' -> JavaType.FLOAT;
                case 'D' -> JavaType.DOUBLE;
                case 'Z' -> JavaType.BOOLEAN;
                default -> throw new InternalError();
            };
        } else if (desc.isArray()) {
            return array(type(desc.componentType()));
        } else {
            // class
            return new ClassType(desc, List.of());
        }
    }

    /**
     * Constructs a parameterized class type.
     *
     * @param type the base type of the parameterized type
     * @param typeArguments the type arguments of the parameterized type
     * @return a parameterized class type
     * @throws IllegalArgumentException if {@code type} is not a {@linkplain ClassType class type}
     * @throws IllegalArgumentException if {@code type} is {@linkplain ClassType class type} with
     * a non-empty {@linkplain ClassType#typeArguments() type argument list}.
     */
    static ClassType parameterized(JavaType type, JavaType... typeArguments) {
        return parameterized(type, List.of(typeArguments));
    }

    /**
     * Constructs a parameterized class type.
     *
     * @param type the base type of the parameterized type
     * @param typeArguments the type arguments of the parameterized type
     * @return a parameterized class type
     * @throws IllegalArgumentException if {@code type} is not a {@linkplain ClassType class type}
     * @throws IllegalArgumentException if {@code type} is {@linkplain ClassType class type} with
     * a non-empty {@linkplain ClassType#typeArguments() type argument list}.
     */
    static ClassType parameterized(JavaType type, List<JavaType> typeArguments) {
        if (!(type instanceof ClassType ct)) {
            throw new IllegalArgumentException("Not a class type: " + type);
        }
        if (ct.hasTypeArguments()) {
            throw new IllegalArgumentException("Already parameterized: " + type);
        }
        return new ClassType(type.toNominalDescriptor(), typeArguments);
    }

    /**
     * Constructs an array type.
     *
     * @param elementType the array type's element type.
     * @return an array type.
     */
    static ArrayType array(JavaType elementType) {
        Objects.requireNonNull(elementType);
        return new ArrayType(elementType);
    }

    /**
     * Constructs an array type.
     *
     * @param elementType the array type's element type.
     * @param dims the array type dimension
     * @return an array type.
     * @throws IllegalArgumentException if {@code dims < 1}.
     */
    static ArrayType array(JavaType elementType, int dims) {
        Objects.requireNonNull(elementType);
        if (dims < 1) {
            throw new IllegalArgumentException("Invalid dimension: " + dims);
        }
        for (int i = 1 ; i < dims ; i++) {
            elementType = array(elementType);
        }
        return array(elementType);
    }

    /**
     * Constructs an unbounded wildcard type.
     *
     * @return an unbounded wildcard type.
     */
    static WildcardType wildcard() {
        return new WildcardType(BoundKind.EXTENDS, JavaType.J_L_OBJECT);
    }

    /**
     * Constructs a bounded wildcard type of the given kind.
     *
     * @return a bounded wildcard type.
     */
    static WildcardType wildcard(BoundKind kind, JavaType bound) {
        return new WildcardType(kind, bound);
    }

    /**
     * Constructs a reference to a type-variable with the given owner.
     *
     * @param bound the type-variable bound.
     * @param owner the type-variable owner.
     * @return a type-variable reference.
     */
    static TypeVarRef typeVarRef(String name, TypeVarRef.Owner owner, JavaType bound) {
        return new TypeVarRef(name, owner, bound);
    }

    /**
     * Constructs a Java type from a string representation.
     * @param s string representation
     * @return a Java type corresponding to the provided string representation
     */
    // Copied code in jdk.compiler module throws UOE
    static JavaType ofString(String s) {
/*__throw new UnsupportedOperationException();__*/        return (JavaType) CoreTypeFactory.JAVA_TYPE_FACTORY.constructType(java.lang.reflect.code.parser.impl.DescParser.parseTypeDefinition(s));
    }
}<|MERGE_RESOLUTION|>--- conflicted
+++ resolved
@@ -42,9 +42,6 @@
 import java.util.stream.Stream;
 
 /**
-<<<<<<< HEAD
- * The symbolic description of a Java type.
-=======
  * The symbolic description of a Java type. Java types can be classified as follows:
  * <ul>
  *     <li>{@linkplain PrimitiveType primitive types}, e.g. {@code int}, {@code void}</li>
@@ -57,7 +54,6 @@
  * {@linkplain Type reflective type mirrors}. Conversely, Java types can be
  * {@linkplain #toNominalDescriptor() turned} into nominal descriptors,
  * or be {@linkplain #resolve(Lookup) resolved} into reflective type mirrors.
->>>>>>> 66cf4eaf
  * @sealedGraph
  */
 public sealed interface JavaType extends TypeElement permits ClassType, ArrayType,

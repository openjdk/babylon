--- conflicted
+++ resolved
@@ -997,29 +997,6 @@
                     or.op() instanceof CoreOps.ConstantOp constantOp &&
                     !constantOp.resultType().equals(JavaType.J_L_CLASS)) {
                 cob.constantInstruction(fromValue(constantOp.value()));
-<<<<<<< HEAD
-=======
-            } else {
-                int sslot = c.getSlot(value);
-
-                // Assignment only required if slots differ
-                if (sslot != bslot) {
-                    TypeKind vt = toTypeKind(barg.type());
-                    cob.loadInstruction(vt, sslot);
-                }
-            }
-        }
-
-        // Pop successor arguments on the stack assigning to block argument slots if necessary
-        for (int i = bargs.size() - 1; i >= 0; i--) {
-            Block.Parameter barg = bargs.get(i);
-            int bslot = c.liveSlotSet(s.targetBlock()).getOrAssignSlot(barg);
-
-            Value value = sargs.get(i);
-            if (value instanceof Op.Result or &&
-                    or.op() instanceof CoreOps.ConstantOp constantOp &&
-                    !constantOp.resultType().equals(JavaType.J_L_CLASS)) {
->>>>>>> 75cc28c1
                 TypeKind vt = toTypeKind(barg.type());
                 cob.storeInstruction(vt, bslot);
             } else {

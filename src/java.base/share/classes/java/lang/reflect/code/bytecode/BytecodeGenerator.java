--- conflicted
+++ resolved
@@ -167,15 +167,8 @@
                         name,
                         mtd,
                         ClassFile.ACC_PUBLIC | ClassFile.ACC_STATIC,
-<<<<<<< HEAD
                         cb -> cb.transforming(new BranchCompactor(), cob ->
-                            new BytecodeGenerator(lookup, liveness, cob).generateBody(fop.body()))));
-=======
-                        cb -> cb.transforming(new BranchCompactor(), cob -> {
-                            ConversionContext c = new ConversionContext(lookup, liveness, cob);
-                            generateBody(iop.body(), cob, c);
-                        })));
->>>>>>> 6bc5733d
+                            new BytecodeGenerator(lookup, liveness, cob).generateBody(iop.body()))));
         return classBytes;
     }
 
@@ -660,13 +653,8 @@
                         }
                     }
                     case FieldAccessOp.FieldLoadOp op -> {
-<<<<<<< HEAD
-                        processOperands(op, isLastOpResultOnStack);
-                        FieldDesc fd = op.fieldDescriptor();
-=======
-                        processOperands(cob, c, op, isLastOpResultOnStack);
+                        processOperands(op, isLastOpResultOnStack);
                         FieldRef fd = op.fieldDescriptor();
->>>>>>> 6bc5733d
                         if (op.operands().isEmpty()) {
                             cob.getstatic(
                                     ((JavaType) fd.refType()).toNominalDescriptor(),

/*
 * Copyright (c) 1996, 2024, Oracle and/or its affiliates. All rights reserved.
 * DO NOT ALTER OR REMOVE COPYRIGHT NOTICES OR THIS FILE HEADER.
 *
 * This code is free software; you can redistribute it and/or modify it
 * under the terms of the GNU General Public License version 2 only, as
 * published by the Free Software Foundation.  Oracle designates this
 * particular file as subject to the "Classpath" exception as provided
 * by Oracle in the LICENSE file that accompanied this code.
 *
 * This code is distributed in the hope that it will be useful, but WITHOUT
 * ANY WARRANTY; without even the implied warranty of MERCHANTABILITY or
 * FITNESS FOR A PARTICULAR PURPOSE.  See the GNU General Public License
 * version 2 for more details (a copy is included in the LICENSE file that
 * accompanied this code).
 *
 * You should have received a copy of the GNU General Public License version
 * 2 along with this work; if not, write to the Free Software Foundation,
 * Inc., 51 Franklin St, Fifth Floor, Boston, MA 02110-1301 USA.
 *
 * Please contact Oracle, 500 Oracle Parkway, Redwood Shores, CA 94065 USA
 * or visit www.oracle.com if you need additional information or have any
 * questions.
 */

package java.lang.reflect;

import jdk.internal.access.SharedSecrets;
import jdk.internal.misc.VM;
import jdk.internal.reflect.CallerSensitive;
import jdk.internal.reflect.CallerSensitiveAdapter;
import jdk.internal.reflect.MethodAccessor;
import jdk.internal.reflect.Reflection;
import jdk.internal.vm.annotation.ForceInline;
import jdk.internal.vm.annotation.IntrinsicCandidate;
import jdk.internal.vm.annotation.Stable;
import sun.reflect.annotation.ExceptionProxy;
import sun.reflect.annotation.TypeNotPresentExceptionProxy;
import sun.reflect.generics.repository.GenericDeclRepository;
import sun.reflect.generics.repository.MethodRepository;
import sun.reflect.generics.factory.CoreReflectionFactory;
import sun.reflect.generics.factory.GenericsFactory;
import sun.reflect.generics.scope.MethodScope;
import sun.reflect.annotation.AnnotationType;
import sun.reflect.annotation.AnnotationParser;
import java.lang.annotation.Annotation;
import java.lang.annotation.AnnotationFormatError;
import java.lang.reflect.code.op.ExtendedOp;
import java.lang.reflect.code.Op;
import java.lang.reflect.code.parser.OpParser;
import java.nio.ByteBuffer;
import java.util.List;
import java.util.Optional;
import java.util.StringJoiner;

import static java.lang.reflect.code.op.CoreOp.*;
import java.lang.reflect.code.type.MethodRef;

/**
 * A {@code Method} provides information about, and access to, a single method
 * on a class or interface.  The reflected method may be a class method
 * or an instance method (including an abstract method).
 *
 * <p>A {@code Method} permits widening conversions to occur when matching the
 * actual parameters to invoke with the underlying method's formal
 * parameters, but it throws an {@code IllegalArgumentException} if a
 * narrowing conversion would occur.
 *
 * @see Member
 * @see java.lang.Class
 * @see java.lang.Class#getMethods()
 * @see java.lang.Class#getMethod(String, Class[])
 * @see java.lang.Class#getDeclaredMethods()
 * @see java.lang.Class#getDeclaredMethod(String, Class[])
 *
 * @author Kenneth Russell
 * @author Nakul Saraiya
 * @since 1.1
 */
public final class Method extends Executable {
    private final Class<?>            clazz;
    private final int                 slot;
    // This is guaranteed to be interned by the VM in the 1.4
    // reflection implementation
    private final String              name;
    private final Class<?>            returnType;
    private final Class<?>[]          parameterTypes;
    private final Class<?>[]          exceptionTypes;
    private final int                 modifiers;
    // Generics and annotations support
    private final transient String    signature;
    // generic info repository; lazily initialized
    private transient volatile MethodRepository genericInfo;
    private final byte[]              annotations;
    private final byte[]              parameterAnnotations;
    private final byte[]              annotationDefault;
    @Stable
    private MethodAccessor      methodAccessor;
    // For sharing of MethodAccessors. This branching structure is
    // currently only two levels deep (i.e., one root Method and
    // potentially many Method objects pointing to it.)
    //
    // If this branching structure would ever contain cycles, deadlocks can
    // occur in annotation code.
    private Method              root;
<<<<<<< HEAD
    private volatile Optional<FuncOp>     codeModel;
=======
    // Hash code of this object
    private int                 hash;
>>>>>>> d6820d13

    // Generics infrastructure
    private String getGenericSignature() {return signature;}

    // Accessor for factory
    private GenericsFactory getFactory() {
        // create scope and factory
        return CoreReflectionFactory.make(this, MethodScope.make(this));
    }

    // Accessor for generic info repository
    @Override
    MethodRepository getGenericInfo() {
        var genericInfo = this.genericInfo;
        // lazily initialize repository if necessary
        if (genericInfo == null) {
            // create and cache generic info repository
            genericInfo = MethodRepository.make(getGenericSignature(),
                                                getFactory());
            this.genericInfo = genericInfo;
        }
        return genericInfo; //return cached repository
    }

    /**
     * Package-private constructor
     */
    Method(Class<?> declaringClass,
           String name,
           Class<?>[] parameterTypes,
           Class<?> returnType,
           Class<?>[] checkedExceptions,
           int modifiers,
           int slot,
           String signature,
           byte[] annotations,
           byte[] parameterAnnotations,
           byte[] annotationDefault) {
        this.clazz = declaringClass;
        this.name = name;
        this.parameterTypes = parameterTypes;
        this.returnType = returnType;
        this.exceptionTypes = checkedExceptions;
        this.modifiers = modifiers;
        this.slot = slot;
        this.signature = signature;
        this.annotations = annotations;
        this.parameterAnnotations = parameterAnnotations;
        this.annotationDefault = annotationDefault;
    }

    /**
     * Package-private routine (exposed to java.lang.Class via
     * ReflectAccess) which returns a copy of this Method. The copy's
     * "root" field points to this Method.
     */
    Method copy() {
        // This routine enables sharing of MethodAccessor objects
        // among Method objects which refer to the same underlying
        // method in the VM. (All of this contortion is only necessary
        // because of the "accessibility" bit in AccessibleObject,
        // which implicitly requires that new java.lang.reflect
        // objects be fabricated for each reflective call on Class
        // objects.)
        if (this.root != null)
            throw new IllegalArgumentException("Can not copy a non-root Method");

        Method res = new Method(clazz, name, parameterTypes, returnType,
                                exceptionTypes, modifiers, slot, signature,
                                annotations, parameterAnnotations, annotationDefault);
        res.root = this;
        // Might as well eagerly propagate this if already present
        res.methodAccessor = methodAccessor;
        return res;
    }

    /**
     * @throws InaccessibleObjectException {@inheritDoc}
     * @throws SecurityException {@inheritDoc}
     */
    @Override
    @CallerSensitive
    public void setAccessible(boolean flag) {
        AccessibleObject.checkPermission();
        if (flag) checkCanSetAccessible(Reflection.getCallerClass());
        setAccessible0(flag);
    }

    @Override
    void checkCanSetAccessible(Class<?> caller) {
        checkCanSetAccessible(caller, clazz);
    }

    @Override
    Method getRoot() {
        return root;
    }

    @Override
    boolean hasGenericInformation() {
        return (getGenericSignature() != null);
    }

    @Override
    byte[] getAnnotationBytes() {
        return annotations;
    }

    /**
     * Returns the {@code Class} object representing the class or interface
     * that declares the method represented by this object.
     */
    @Override
    public Class<?> getDeclaringClass() {
        return clazz;
    }

    /**
     * Returns the name of the method represented by this {@code Method}
     * object, as a {@code String}.
     */
    @Override
    public String getName() {
        return name;
    }

    /**
     * {@inheritDoc}
     * @jls 8.4.3 Method Modifiers
     */
    @Override
    public int getModifiers() {
        return modifiers;
    }

    /**
     * Returns the code model of the method body, if present.
     * @return the code model of the method body.
     * @since 99
     */
    // @@@ Make caller sensitive with the same access control as invoke
    // and throwing IllegalAccessException
//    @CallerSensitive
    public Optional<FuncOp> getCodeModel() {
        Optional<FuncOp> localRef = codeModel;
        if (localRef == null) {
            synchronized (this) {
                localRef = codeModel;
                if (localRef == null) {
                    Optional<FuncOp> op = createCodeModel();
                    codeModel = localRef = op;
                }
            }
        }
        return localRef;
    }

    private Optional<FuncOp> createCodeModel() {
        Class<?> dc = getDeclaringClass();
        char[] sig = MethodRef.method(this).toString().toCharArray();
        for (int i = 0; i < sig.length; i++) {
            switch (sig[i]) {
                case '.', ';', '[', '/': sig[i] = '$';
            }
        }
        String fieldName = new String(sig) + "$" + "op";
        Field f;
        try {
            f = dc.getDeclaredField(fieldName);
        } catch (NoSuchFieldException e) {
            return Optional.empty();
        }

        String modelText;
        try {
            // @@@ Use method handle with full power mode
            f.setAccessible(true);
            modelText = (String) f.get(null);
        } catch (IllegalAccessException e) {
            throw new RuntimeException(e);
        }

        FuncOp op;
        try {
            List<Op> ops = OpParser.fromString(ExtendedOp.FACTORY, modelText);
            op = (FuncOp) ops.get(0);
        } catch (RuntimeException e) {
            // @@@ Error or Exception?
            throw e;
        }
        return Optional.of(op);
    }

    /**
     * {@inheritDoc}
     * @throws GenericSignatureFormatError {@inheritDoc}
     * @since 1.5
     * @jls 8.4.4 Generic Methods
     */
    @Override
    @SuppressWarnings({"rawtypes", "unchecked"})
    public TypeVariable<Method>[] getTypeParameters() {
        if (getGenericSignature() != null)
            return (TypeVariable<Method>[])getGenericInfo().getTypeParameters();
        else
            return (TypeVariable<Method>[])GenericDeclRepository.EMPTY_TYPE_VARS;
    }

    /**
     * Returns a {@code Class} object that represents the formal return type
     * of the method represented by this {@code Method} object.
     *
     * @return the return type for the method this object represents
     */
    public Class<?> getReturnType() {
        return returnType;
    }

    /**
     * Returns a {@code Type} object that represents the formal return
     * type of the method represented by this {@code Method} object.
     *
     * <p>If the return type is a parameterized type,
     * the {@code Type} object returned must accurately reflect
     * the actual type arguments used in the source code.
     *
     * <p>If the return type is a type variable or a parameterized type, it
     * is created. Otherwise, it is resolved.
     *
     * @return  a {@code Type} object that represents the formal return
     *     type of the underlying  method
     * @throws GenericSignatureFormatError
     *     if the generic method signature does not conform to the format
     *     specified in
     *     <cite>The Java Virtual Machine Specification</cite>
     * @throws TypeNotPresentException if the underlying method's
     *     return type refers to a non-existent class or interface declaration
     * @throws MalformedParameterizedTypeException if the
     *     underlying method's return type refers to a parameterized
     *     type that cannot be instantiated for any reason
     * @since 1.5
     */
    public Type getGenericReturnType() {
      if (getGenericSignature() != null) {
        return getGenericInfo().getReturnType();
      } else { return getReturnType();}
    }

    @Override
    Class<?>[] getSharedParameterTypes() {
        return parameterTypes;
    }

    @Override
    Class<?>[] getSharedExceptionTypes() {
        return exceptionTypes;
    }

    /**
     * {@inheritDoc}
     */
    @Override
    public Class<?>[] getParameterTypes() {
        return parameterTypes.length == 0 ? parameterTypes: parameterTypes.clone();
    }

    /**
     * {@inheritDoc}
     * @since 1.8
     */
    public int getParameterCount() { return parameterTypes.length; }


    /**
     * {@inheritDoc}
     * @throws GenericSignatureFormatError {@inheritDoc}
     * @throws TypeNotPresentException {@inheritDoc}
     * @throws MalformedParameterizedTypeException {@inheritDoc}
     * @since 1.5
     */
    @Override
    public Type[] getGenericParameterTypes() {
        return super.getGenericParameterTypes();
    }

    /**
     * {@inheritDoc}
     */
    @Override
    public Class<?>[] getExceptionTypes() {
        return exceptionTypes.length == 0 ? exceptionTypes : exceptionTypes.clone();
    }

    /**
     * {@inheritDoc}
     * @throws GenericSignatureFormatError {@inheritDoc}
     * @throws TypeNotPresentException {@inheritDoc}
     * @throws MalformedParameterizedTypeException {@inheritDoc}
     * @since 1.5
     */
    @Override
    public Type[] getGenericExceptionTypes() {
        return super.getGenericExceptionTypes();
    }

    /**
     * Compares this {@code Method} against the specified object.  Returns
     * true if the objects are the same.  Two {@code Methods} are the same if
     * they were declared by the same class and have the same name
     * and formal parameter types and return type.
     */
    public boolean equals(Object obj) {
        if (obj instanceof Method other) {
            if ((getDeclaringClass() == other.getDeclaringClass())
                && (getName() == other.getName())) {
                if (!returnType.equals(other.getReturnType()))
                    return false;
                return equalParamTypes(parameterTypes, other.parameterTypes);
            }
        }
        return false;
    }

    /**
     * Returns a hashcode for this {@code Method}.  The hashcode is computed
     * as the exclusive-or of the hashcodes for the underlying
     * method's declaring class name and the method's name.
     */
    public int hashCode() {
        int hc = hash;

        if (hc == 0) {
            hc = hash = getDeclaringClass().getName().hashCode() ^ getName()
                .hashCode();
        }
        return hc;
    }

    /**
     * Returns a string describing this {@code Method}.  The string is
     * formatted as the method access modifiers, if any, followed by
     * the method return type, followed by a space, followed by the
     * class declaring the method, followed by a period, followed by
     * the method name, followed by a parenthesized, comma-separated
     * list of the method's formal parameter types. If the method
     * throws checked exceptions, the parameter list is followed by a
     * space, followed by the word "{@code throws}" followed by a
     * comma-separated list of the thrown exception types.
     * For example:
     * <pre>
     *    public boolean java.lang.Object.equals(java.lang.Object)
     * </pre>
     *
     * <p>The access modifiers are placed in canonical order as
     * specified by "The Java Language Specification".  This is
     * {@code public}, {@code protected} or {@code private} first,
     * and then other modifiers in the following order:
     * {@code abstract}, {@code default}, {@code static}, {@code final},
     * {@code synchronized}, {@code native}, {@code strictfp}.
     *
     * @return a string describing this {@code Method}
     *
     * @jls 8.4.3 Method Modifiers
     * @jls 9.4 Method Declarations
     * @jls 9.6.1 Annotation Interface Elements
     */
    public String toString() {
        return sharedToString(Modifier.methodModifiers(),
                              isDefault(),
                              parameterTypes,
                              exceptionTypes);
    }

    @Override
    void specificToStringHeader(StringBuilder sb) {
        sb.append(getReturnType().getTypeName()).append(' ');
        sb.append(getDeclaringClass().getTypeName()).append('.');
        sb.append(getName());
    }

    @Override
    String toShortString() {
        return "method " + getDeclaringClass().getTypeName() +
                '.' + toShortSignature();
    }

    String toShortSignature() {
        StringJoiner sj = new StringJoiner(",", getName() + "(", ")");
        for (Class<?> parameterType : getSharedParameterTypes()) {
            sj.add(parameterType.getTypeName());
        }
        return sj.toString();
    }

    /**
     * Returns a string describing this {@code Method}, including type
     * parameters.  The string is formatted as the method access
     * modifiers, if any, followed by an angle-bracketed
     * comma-separated list of the method's type parameters, if any,
     * including informative bounds of the type parameters, if any,
     * followed by the method's generic return type, followed by a
     * space, followed by the class declaring the method, followed by
     * a period, followed by the method name, followed by a
     * parenthesized, comma-separated list of the method's generic
     * formal parameter types.
     *
     * If this method was declared to take a variable number of
     * arguments, instead of denoting the last parameter as
     * "<code><i>Type</i>[]</code>", it is denoted as
     * "<code><i>Type</i>...</code>".
     *
     * A space is used to separate access modifiers from one another
     * and from the type parameters or return type.  If there are no
     * type parameters, the type parameter list is elided; if the type
     * parameter list is present, a space separates the list from the
     * class name.  If the method is declared to throw exceptions, the
     * parameter list is followed by a space, followed by the word
     * "{@code throws}" followed by a comma-separated list of the generic
     * thrown exception types.
     *
     * <p>The access modifiers are placed in canonical order as
     * specified by "The Java Language Specification".  This is
     * {@code public}, {@code protected} or {@code private} first,
     * and then other modifiers in the following order:
     * {@code abstract}, {@code default}, {@code static}, {@code final},
     * {@code synchronized}, {@code native}, {@code strictfp}.
     *
     * @return a string describing this {@code Method},
     * include type parameters
     *
     * @since 1.5
     *
     * @jls 8.4.3 Method Modifiers
     * @jls 9.4 Method Declarations
     * @jls 9.6.1 Annotation Interface Elements
     */
    @Override
    public String toGenericString() {
        return sharedToGenericString(Modifier.methodModifiers(), isDefault());
    }

    @Override
    void specificToGenericStringHeader(StringBuilder sb) {
        Type genRetType = getGenericReturnType();
        sb.append(genRetType.getTypeName()).append(' ');
        sb.append(getDeclaringClass().getTypeName()).append('.');
        sb.append(getName());
    }

    /**
     * Invokes the underlying method represented by this {@code Method}
     * object, on the specified object with the specified parameters.
     * Individual parameters are automatically unwrapped to match
     * primitive formal parameters, and both primitive and reference
     * parameters are subject to method invocation conversions as
     * necessary.
     *
     * <p>If the underlying method is static, then the specified {@code obj}
     * argument is ignored. It may be null.
     *
     * <p>If the number of formal parameters required by the underlying method is
     * 0, the supplied {@code args} array may be of length 0 or null.
     *
     * <p>If the underlying method is an instance method, it is invoked
     * using dynamic method lookup as documented in The Java Language
     * Specification, section {@jls 15.12.4.4}; in particular,
     * overriding based on the runtime type of the target object may occur.
     *
     * <p>If the underlying method is static, the class that declared
     * the method is initialized if it has not already been initialized.
     *
     * <p>If the method completes normally, the value it returns is
     * returned to the caller of invoke; if the value has a primitive
     * type, it is first appropriately wrapped in an object. However,
     * if the value has the type of an array of a primitive type, the
     * elements of the array are <i>not</i> wrapped in objects; in
     * other words, an array of primitive type is returned.  If the
     * underlying method return type is void, the invocation returns
     * null.
     *
     * @param obj  the object the underlying method is invoked from
     * @param args the arguments used for the method call
     * @return the result of dispatching the method represented by
     * this object on {@code obj} with parameters
     * {@code args}
     *
     * @throws    IllegalAccessException    if this {@code Method} object
     *              is enforcing Java language access control and the underlying
     *              method is inaccessible.
     * @throws    IllegalArgumentException  if the method is an
     *              instance method and the specified object argument
     *              is not an instance of the class or interface
     *              declaring the underlying method (or of a subclass
     *              or implementor thereof); if the number of actual
     *              and formal parameters differ; if an unwrapping
     *              conversion for primitive arguments fails; or if,
     *              after possible unwrapping, a parameter value
     *              cannot be converted to the corresponding formal
     *              parameter type by a method invocation conversion.
     * @throws    InvocationTargetException if the underlying method
     *              throws an exception.
     * @throws    NullPointerException      if the specified object is null
     *              and the method is an instance method.
     * @throws    ExceptionInInitializerError if the initialization
     * provoked by this method fails.
     */
    @CallerSensitive
    @ForceInline // to ensure Reflection.getCallerClass optimization
    @IntrinsicCandidate
    public Object invoke(Object obj, Object... args)
        throws IllegalAccessException, InvocationTargetException
    {
        boolean callerSensitive = isCallerSensitive();
        Class<?> caller = null;
        if (!override || callerSensitive) {
            caller = Reflection.getCallerClass();
        }

        // Reflection::getCallerClass filters all subclasses of
        // jdk.internal.reflect.MethodAccessorImpl and Method::invoke(Object, Object[])
        // Should not call Method::invoke(Object, Object[], Class) here
        if (!override) {
            checkAccess(caller, clazz,
                    Modifier.isStatic(modifiers) ? null : obj.getClass(),
                    modifiers);
        }
        MethodAccessor ma = methodAccessor;             // read @Stable
        if (ma == null) {
            ma = acquireMethodAccessor();
        }

        return callerSensitive ? ma.invoke(obj, args, caller) : ma.invoke(obj, args);
    }

    /**
     * This is to support MethodHandle calling caller-sensitive Method::invoke
     * that may invoke a caller-sensitive method in order to get the original caller
     * class (not the injected invoker).
     *
     * If this adapter is not presented, MethodHandle invoking Method::invoke
     * will get an invoker class, a hidden nestmate of the original caller class,
     * that becomes the caller class invoking Method::invoke.
     */
    @CallerSensitiveAdapter
    private Object invoke(Object obj, Object[] args, Class<?> caller)
            throws IllegalAccessException, InvocationTargetException
    {
        boolean callerSensitive = isCallerSensitive();
        if (!override) {
            checkAccess(caller, clazz,
                        Modifier.isStatic(modifiers) ? null : obj.getClass(),
                        modifiers);
        }
        MethodAccessor ma = methodAccessor;             // read @Stable
        if (ma == null) {
            ma = acquireMethodAccessor();
        }

        return callerSensitive ? ma.invoke(obj, args, caller) : ma.invoke(obj, args);
    }

    //  0 = not initialized (@Stable contract)
    //  1 = initialized, CS
    // -1 = initialized, not CS
    @Stable private byte callerSensitive;

    private boolean isCallerSensitive() {
        byte cs = callerSensitive;
        if (cs == 0) {
            callerSensitive = cs = (byte)(Reflection.isCallerSensitive(this) ? 1 : -1);
        }
        return (cs > 0);
    }

    /**
     * {@return {@code true} if this method is a bridge
     * method; returns {@code false} otherwise}
     *
     * @apiNote
     * A bridge method is a {@linkplain isSynthetic synthetic} method
     * created by a Java compiler alongside a method originating from
     * the source code. Bridge methods are used by Java compilers in
     * various circumstances to span differences in Java programming
     * language semantics and JVM semantics.
     *
     * <p>One example use of bridge methods is as a technique for a
     * Java compiler to support <i>covariant overrides</i>, where a
     * subclass overrides a method and gives the new method a more
     * specific return type than the method in the superclass.  While
     * the Java language specification forbids a class declaring two
     * methods with the same parameter types but a different return
     * type, the virtual machine does not. A common case where
     * covariant overrides are used is for a {@link
     * java.lang.Cloneable Cloneable} class where the {@link
     * Object#clone() clone} method inherited from {@code
     * java.lang.Object} is overridden and declared to return the type
     * of the class. For example, {@code Object} declares
     * <pre>{@code protected Object clone() throws CloneNotSupportedException {...}}</pre>
     * and {@code EnumSet<E>} declares its language-level {@linkplain
     * java.util.EnumSet#clone() covariant override}
     * <pre>{@code public EnumSet<E> clone() {...}}</pre>
     * If this technique was being used, the resulting class file for
     * {@code EnumSet} would have two {@code clone} methods, one
     * returning {@code EnumSet<E>} and the second a bridge method
     * returning {@code Object}. The bridge method is a JVM-level
     * override of {@code Object.clone()}.  The body of the {@code
     * clone} bridge method calls its non-bridge counterpart and
     * returns its result.
     * @since 1.5
     *
     * @jls 8.4.8.3 Requirements in Overriding and Hiding
     * @jls 15.12.4.5 Create Frame, Synchronize, Transfer Control
     * @jvms 4.6 Methods
     * @see <a
     * href="{@docRoot}/java.base/java/lang/reflect/package-summary.html#LanguageJvmModel">Java
     * programming language and JVM modeling in core reflection</a>
     */
    public boolean isBridge() {
        return (getModifiers() & Modifier.BRIDGE) != 0;
    }

    /**
     * {@inheritDoc}
     * @since 1.5
     * @jls 8.4.1 Formal Parameters
     */
    @Override
    public boolean isVarArgs() {
        return super.isVarArgs();
    }

    /**
     * {@inheritDoc}
     * @jls 13.1 The Form of a Binary
     * @jvms 4.6 Methods
     * @see <a
     * href="{@docRoot}/java.base/java/lang/reflect/package-summary.html#LanguageJvmModel">Java
     * programming language and JVM modeling in core reflection</a>
     * @since 1.5
     */
    @Override
    public boolean isSynthetic() {
        return super.isSynthetic();
    }

    /**
     * Returns {@code true} if this method is a default
     * method; returns {@code false} otherwise.
     *
     * A default method is a public non-abstract instance method, that
     * is, a non-static method with a body, declared in an interface.
     *
     * @return true if and only if this method is a default
     * method as defined by the Java Language Specification.
     * @since 1.8
     * @jls 9.4 Method Declarations
     */
    public boolean isDefault() {
        // Default methods are public non-abstract instance methods
        // declared in an interface.
        return ((getModifiers() & (Modifier.ABSTRACT | Modifier.PUBLIC | Modifier.STATIC)) ==
                Modifier.PUBLIC) && getDeclaringClass().isInterface();
    }

    // NOTE that there is no synchronization used here. It is correct
    // (though not efficient) to generate more than one MethodAccessor
    // for a given Method. However, avoiding synchronization will
    // probably make the implementation more scalable.
    private MethodAccessor acquireMethodAccessor() {
        // First check to see if one has been created yet, and take it
        // if so
        Method root = this.root;
        MethodAccessor tmp = root == null ? null : root.getMethodAccessor();
        if (tmp != null) {
            methodAccessor = tmp;
        } else {
            // Otherwise fabricate one and propagate it up to the root
            tmp = reflectionFactory.newMethodAccessor(this, isCallerSensitive());
            // set the method accessor only if it's not using native implementation
            if (VM.isJavaLangInvokeInited())
                setMethodAccessor(tmp);
        }

        return tmp;
    }

    // Returns MethodAccessor for this Method object, not looking up
    // the chain to the root
    MethodAccessor getMethodAccessor() {
        return methodAccessor;
    }

    // Sets the MethodAccessor for this Method object and
    // (recursively) its root
    void setMethodAccessor(MethodAccessor accessor) {
        methodAccessor = accessor;
        // Propagate up
        Method root = this.root;
        if (root != null) {
            root.setMethodAccessor(accessor);
        }
    }

    /**
     * Returns the default value for the annotation member represented by
     * this {@code Method} instance.  If the member is of a primitive type,
     * an instance of the corresponding wrapper type is returned. Returns
     * null if no default is associated with the member, or if the method
     * instance does not represent a declared member of an annotation type.
     *
     * @return the default value for the annotation member represented
     *     by this {@code Method} instance.
     * @throws TypeNotPresentException if the annotation is of type
     *     {@link Class} and no definition can be found for the
     *     default class value.
     * @since  1.5
     * @jls 9.6.2 Defaults for Annotation Interface Elements
     */
    public Object getDefaultValue() {
        if  (annotationDefault == null)
            return null;
        Class<?> memberType = AnnotationType.invocationHandlerReturnType(
            getReturnType());
        Object result = AnnotationParser.parseMemberValue(
            memberType, ByteBuffer.wrap(annotationDefault),
            SharedSecrets.getJavaLangAccess().
                getConstantPool(getDeclaringClass()),
            getDeclaringClass());
        if (result instanceof ExceptionProxy) {
            if (result instanceof TypeNotPresentExceptionProxy proxy) {
                throw new TypeNotPresentException(proxy.typeName(), proxy.getCause());
            }
            throw new AnnotationFormatError("Invalid default: " + this);
        }
        return result;
    }

    /**
     * {@inheritDoc}
     * @throws NullPointerException {@inheritDoc}
     * @since 1.5
     */
    @Override
    public <T extends Annotation> T getAnnotation(Class<T> annotationClass) {
        return super.getAnnotation(annotationClass);
    }

    /**
     * {@inheritDoc}
     * @since 1.5
     */
    @Override
    public Annotation[] getDeclaredAnnotations()  {
        return super.getDeclaredAnnotations();
    }

    /**
     * {@inheritDoc}
     * @since 1.5
     */
    @Override
    public Annotation[][] getParameterAnnotations() {
        return sharedGetParameterAnnotations(parameterTypes, parameterAnnotations);
    }

    /**
     * {@inheritDoc}
     * @since 1.8
     */
    @Override
    public AnnotatedType getAnnotatedReturnType() {
        return getAnnotatedReturnType0(getGenericReturnType());
    }

    @Override
    boolean handleParameterNumberMismatch(int resultLength, Class<?>[] parameterTypes) {
        throw new AnnotationFormatError("Parameter annotations don't match number of parameters");
    }
}<|MERGE_RESOLUTION|>--- conflicted
+++ resolved
@@ -103,12 +103,9 @@
     // If this branching structure would ever contain cycles, deadlocks can
     // occur in annotation code.
     private Method              root;
-<<<<<<< HEAD
-    private volatile Optional<FuncOp>     codeModel;
-=======
     // Hash code of this object
     private int                 hash;
->>>>>>> d6820d13
+    private volatile Optional<FuncOp>     codeModel;
 
     // Generics infrastructure
     private String getGenericSignature() {return signature;}

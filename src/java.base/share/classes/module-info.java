--- conflicted
+++ resolved
@@ -178,14 +178,10 @@
         jdk.management,
         jdk.net,
         jdk.sctp,
-<<<<<<< HEAD
         jdk.crypto.cryptoki,
         jdk.incubator.code;
-=======
-        jdk.crypto.cryptoki;
     exports jdk.internal.classfile.components to
         jdk.jfr;
->>>>>>> fe0173dd
     exports jdk.internal.foreign to
         jdk.incubator.vector;
     exports jdk.internal.event to

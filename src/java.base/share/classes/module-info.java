--- conflicted
+++ resolved
@@ -154,19 +154,8 @@
     // module declaration be annotated with jdk.internal.javac.ParticipatesInPreview
     exports jdk.internal.javac to
         java.compiler,
-<<<<<<< HEAD
-        java.desktop, // for ScopedValue
         jdk.compiler,
-        jdk.incubator.vector, // participates in preview features
-        jdk.jartool, // participates in preview features
-        jdk.jdeps, // participates in preview features
-        jdk.jfr, // participates in preview features
-        jdk.jlink,   // participates in preview features
-        jdk.jshell, // participates in preview features
-        jdk.incubator.code; // participates in preview features
-=======
-        jdk.compiler;
->>>>>>> ed36b9bb
+        jdk.incubator.code;
     exports jdk.internal.access to
         java.desktop,
         java.logging,
